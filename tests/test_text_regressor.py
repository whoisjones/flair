import pytest
from typing import Tuple

from flair.data import Dictionary, Corpus
from flair.data_fetcher import NLPTaskDataFetcher, NLPTask
from flair.embeddings import WordEmbeddings, DocumentRNNEmbeddings
from flair.models.text_regression_model import TextRegressor

# from flair.trainers.trainer_regression import RegressorTrainer
from flair.trainers import ModelTrainer


def init(tasks_base_path) -> Tuple[Corpus, TextRegressor, ModelTrainer]:
    corpus = NLPTaskDataFetcher.load_corpus(NLPTask.REGRESSION, tasks_base_path)

    glove_embedding: WordEmbeddings = WordEmbeddings("glove")
    document_embeddings: DocumentRNNEmbeddings = DocumentRNNEmbeddings(
        [glove_embedding], 128, 1, False, 64, False, False
    )

    model = TextRegressor(document_embeddings)

    trainer = ModelTrainer(model, corpus)

    return corpus, model, trainer


def test_labels_to_indices(tasks_base_path):
    corpus, model, trainer = init(tasks_base_path)

    result = model._labels_to_indices(corpus.train)

    for i in range(len(corpus.train)):
        expected = round(float(corpus.train[i].labels[0].value), 3)
        actual = round(float(result[i].item()), 3)

        assert expected == actual


def test_trainer_evaluation(tasks_base_path):
    corpus, model, trainer = init(tasks_base_path)

    expected = model.evaluate(corpus.dev)

    assert expected is not None


# def test_trainer_results(tasks_base_path):
<<<<<<< HEAD
#     corpus, model, trainer = init(tasks_base_path)
#
#     results = trainer.train("regression_train/", max_epochs=1)
#
#     # assert results["test_score"] > 0
#     assert len(results["dev_loss_history"]) == 1
#     assert len(results["dev_score_history"]) == 1
#     assert len(results["train_loss_history"]) == 1
=======
#    corpus, model, trainer = init(tasks_base_path)

#    results = trainer.train("regression_train/", max_epochs=1)

#    assert results["test_score"] > 0
#    assert len(results["dev_loss_history"]) == 1
#    assert len(results["dev_score_history"]) == 1
#    assert len(results["train_loss_history"]) == 1
>>>>>>> cf1823e2
<|MERGE_RESOLUTION|>--- conflicted
+++ resolved
@@ -46,16 +46,6 @@
 
 
 # def test_trainer_results(tasks_base_path):
-<<<<<<< HEAD
-#     corpus, model, trainer = init(tasks_base_path)
-#
-#     results = trainer.train("regression_train/", max_epochs=1)
-#
-#     # assert results["test_score"] > 0
-#     assert len(results["dev_loss_history"]) == 1
-#     assert len(results["dev_score_history"]) == 1
-#     assert len(results["train_loss_history"]) == 1
-=======
 #    corpus, model, trainer = init(tasks_base_path)
 
 #    results = trainer.train("regression_train/", max_epochs=1)
@@ -63,5 +53,4 @@
 #    assert results["test_score"] > 0
 #    assert len(results["dev_loss_history"]) == 1
 #    assert len(results["dev_score_history"]) == 1
-#    assert len(results["train_loss_history"]) == 1
->>>>>>> cf1823e2
+#    assert len(results["train_loss_history"]) == 1