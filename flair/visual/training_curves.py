import csv
import logging
import math
from collections import defaultdict
from pathlib import Path
from typing import Dict, List, Union

import matplotlib.pyplot as plt
import numpy as np

# header for 'weights.txt'
WEIGHT_NAME = 1
WEIGHT_NUMBER = 2
WEIGHT_VALUE = 3

log = logging.getLogger("flair")


class Plotter:
    """Plots training parameters (loss, f-score, and accuracy) and training weights over time.

    Input files are the output files 'loss.tsv' and 'weights.txt' from
    training either a sequence tagger or text classification model.
    """

    @staticmethod
    def _extract_evaluation_data(file_name: Union[str, Path], score: str = "F1") -> dict:
        file_name = Path(file_name)

        training_curves: Dict[str, Dict[str, List[float]]] = {
            "train": {"loss": [], "score": []},
            "test": {"loss": [], "score": []},
            "dev": {"loss": [], "score": []},
        }

        with open(file_name) as f:
            tsvin = csv.reader(f, delimiter="\t")

            # determine the column index of loss, f-score and accuracy for
            # train, dev and test split
            row = next(tsvin)

            score = score.upper()

            if f"TEST_{score}" not in row:
                log.warning("-" * 100)
                log.warning(f"WARNING: No {score} found for test split in this data.")
                log.warning(f"Are you sure you want to plot {score} and not another value?")
                log.warning("-" * 100)

            TRAIN_SCORE = row.index(f"TRAIN_{score}") if f"TRAIN_{score}" in row else None
            DEV_SCORE = row.index(f"DEV_{score}") if f"DEV_{score}" in row else None
            TEST_SCORE = row.index(f"TEST_{score}") if f"TEST_{score}" in row else None

            # then get all relevant values from the tsv
            for row in tsvin:
<<<<<<< HEAD
                if TRAIN_SCORE is not None:
                    if row[TRAIN_SCORE] != "_":
                        training_curves["train"]["score"].append(float(row[TRAIN_SCORE]))
=======
                if TRAIN_SCORE is not None and row[TRAIN_SCORE] != "_":
                    training_curves["train"]["score"].append(float(row[TRAIN_SCORE]))

                if DEV_SCORE is not None and row[DEV_SCORE] != "_":
                    training_curves["dev"]["score"].append(float(row[DEV_SCORE]))
>>>>>>> ddf3bb3e

                if TEST_SCORE is not None and row[TEST_SCORE] != "_":
                    training_curves["test"]["score"].append(float(row[TEST_SCORE]))

        return training_curves

    @staticmethod
    def _extract_weight_data(file_name: Union[str, Path]) -> dict:
        if isinstance(file_name, str):
            file_name = Path(file_name)

        weights: Dict[str, Dict[str, List[float]]] = defaultdict(lambda: defaultdict(list))

        with open(file_name) as f:
            tsvin = csv.reader(f, delimiter="\t")

            for row in tsvin:
                name = row[WEIGHT_NAME]
                param = row[WEIGHT_NUMBER]
                value = float(row[WEIGHT_VALUE])

                weights[name][param].append(value)

        return weights

    @staticmethod
    def _extract_learning_rate(file_name: Union[str, Path]):
        if isinstance(file_name, str):
            file_name = Path(file_name)

        lrs = []
        losses = []

        with open(file_name) as f:
            tsvin = csv.reader(f, delimiter="\t")
            row = next(tsvin)
            LEARNING_RATE = row.index("LEARNING_RATE")
            TRAIN_LOSS = row.index("TRAIN_LOSS")

            # then get all relevant values from the tsv
            for row in tsvin:
                if row[TRAIN_LOSS] != "_":
                    losses.append(float(row[TRAIN_LOSS]))
                if row[LEARNING_RATE] != "_":
                    lrs.append(float(row[LEARNING_RATE]))

        return lrs, losses

    def plot_weights(self, file_name: Union[str, Path]):
        file_name = Path(file_name)

        weights = self._extract_weight_data(file_name)

        total = len(weights)
        columns = 2
        rows = max(2, int(math.ceil(total / columns)))

        figsize = (4 * columns, 3 * rows)

        fig = plt.figure()
        f, axarr = plt.subplots(rows, columns, figsize=figsize)

        c = 0
        r = 0
        for name, values in weights.items():
            # plot i
            axarr[r, c].set_title(name, fontsize=6)
            for _, v in values.items():
                axarr[r, c].plot(np.arange(0, len(v)), v, linewidth=0.35)
            axarr[r, c].set_yticks([])
            axarr[r, c].set_xticks([])
            c += 1
            if c == columns:
                c = 0
                r += 1

        while r != rows and c != columns:
            axarr[r, c].set_yticks([])
            axarr[r, c].set_xticks([])
            c += 1
            if c == columns:
                c = 0
                r += 1

        # save plots
        f.subplots_adjust(hspace=0.5)
        plt.tight_layout(pad=1.0)
        path = file_name.parent / "weights.png"
        plt.savefig(path, dpi=300)
        log.info(f"Weights plots are saved in {path}")  # to let user know the path of the save plots
        plt.close(fig)

    def plot_training_curves(self, file_name: Union[str, Path], plot_values: List[str] = ["loss", "F1"]):
        file_name = Path(file_name)

        fig = plt.figure(figsize=(15, 10))

        for plot_no, plot_value in enumerate(plot_values):
            training_curves = self._extract_evaluation_data(file_name, plot_value)

            plt.subplot(len(plot_values), 1, plot_no + 1)
            if training_curves["train"]["score"]:
                x = np.arange(0, len(training_curves["train"]["score"]))
                plt.plot(x, training_curves["train"]["score"], label=f"training {plot_value}")
            if training_curves["dev"]["score"]:
                x = np.arange(0, len(training_curves["dev"]["score"]))
                plt.plot(x, training_curves["dev"]["score"], label=f"validation {plot_value}")
            if training_curves["test"]["score"]:
                x = np.arange(0, len(training_curves["test"]["score"]))
                plt.plot(x, training_curves["test"]["score"], label=f"test {plot_value}")
            plt.legend(bbox_to_anchor=(1.04, 0), loc="lower left", borderaxespad=0)
            plt.ylabel(plot_value)
            plt.xlabel("epochs")

        # save plots
        plt.tight_layout(pad=1.0)
        path = file_name.parent / "training.png"
        plt.savefig(path, dpi=300)
        log.info(f"Loss and F1 plots are saved in {path}")  # to let user know the path of the save plots
        plt.show(block=False)  # to have the plots displayed when user run this module
        plt.close(fig)

    def plot_learning_rate(self, file_name: Union[str, Path], skip_first: int = 10, skip_last: int = 5):
        file_name = Path(file_name)

        lrs, losses = self._extract_learning_rate(file_name)
        lrs = lrs[skip_first:-skip_last] if skip_last > 0 else lrs[skip_first:]
        losses = losses[skip_first:-skip_last] if skip_last > 0 else losses[skip_first:]

        fig, ax = plt.subplots(1, 1)
        ax.plot(lrs, losses)
        ax.set_ylabel("Loss")
        ax.set_xlabel("Learning Rate")
        ax.set_xscale("log")
        ax.xaxis.set_major_formatter(plt.FormatStrFormatter("%.0e"))

        # plt.show()

        # save plot
        plt.tight_layout(pad=1.0)
        path = file_name.parent / "learning_rate.png"
        plt.savefig(path, dpi=300)
        log.info(f"Learning_rate plots are saved in {path}")  # to let user know the path of the save plots
        plt.show(block=True)  # to have the plots displayed when user run this module
        plt.close(fig)<|MERGE_RESOLUTION|>--- conflicted
+++ resolved
@@ -54,17 +54,11 @@
 
             # then get all relevant values from the tsv
             for row in tsvin:
-<<<<<<< HEAD
-                if TRAIN_SCORE is not None:
-                    if row[TRAIN_SCORE] != "_":
-                        training_curves["train"]["score"].append(float(row[TRAIN_SCORE]))
-=======
                 if TRAIN_SCORE is not None and row[TRAIN_SCORE] != "_":
                     training_curves["train"]["score"].append(float(row[TRAIN_SCORE]))
 
                 if DEV_SCORE is not None and row[DEV_SCORE] != "_":
                     training_curves["dev"]["score"].append(float(row[DEV_SCORE]))
->>>>>>> ddf3bb3e
 
                 if TEST_SCORE is not None and row[TEST_SCORE] != "_":
                     training_curves["test"]["score"].append(float(row[TEST_SCORE]))
