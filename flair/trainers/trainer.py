import copy
import logging
from pathlib import Path
from typing import List, Union, Tuple
import time
import datetime
import sys
import inspect
import warnings
import os
import torch
from torch.optim.sgd import SGD
from torch.utils.data.dataset import ConcatDataset

try:
    from apex import amp
except ImportError:
    amp = None

import flair
import flair.nn
from flair.data import MultiCorpus, Corpus
from flair.datasets import DataLoader
from flair.optim import ExpAnnealLR
from flair.training_utils import (
    init_output_file,
    WeightExtractor,
    log_line,
    add_file_handler,
    Result,
    store_embeddings,
    AnnealOnPlateau,
)
from torch.optim.lr_scheduler import OneCycleLR
from flair.models import SequenceTagger, TextClassifier
import random

log = logging.getLogger("flair")


class ModelTrainer:
    def __init__(
            self,
            model: flair.nn.Model,
            corpus: Corpus,
            optimizer: torch.optim.Optimizer = SGD,
            epoch: int = 0,
            use_tensorboard: bool = False,
<<<<<<< HEAD
            tensorboard_log_dir=None,
            metrics_for_tensorboard=[]
=======
            tensorboard_log_dir = None,
            metrics_for_tensorboard = []
>>>>>>> b3797096
    ):
        """
        Initialize a model trainer
        :param model: The model that you want to train. The model should inherit from flair.nn.Model
        :param corpus: The dataset used to train the model, should be of type Corpus
        :param optimizer: The optimizer to use (typically SGD or Adam)
        :param epoch: The starting epoch (normally 0 but could be higher if you continue training model)
        :param use_tensorboard: If True, writes out tensorboard information
        :param tensorboard_log_dir: Directory into which tensorboard log files will be written
        :param metrics_for_tensorboard: List of tuples that specify which metrics (in addition to the main_score) shall be plotted in tensorboard, could be [("macro avg", 'f1-score'), ("macro avg", 'precision')] for example
        """
        self.model: flair.nn.Model = model
        self.corpus: Corpus = corpus
        self.optimizer: torch.optim.Optimizer = optimizer
        self.epoch: int = epoch
        self.use_tensorboard: bool = use_tensorboard
        self.tensorboard_log_dir = tensorboard_log_dir
        self.metrics_for_tensorboard = metrics_for_tensorboard
<<<<<<< HEAD
=======

    def initialize_best_dev_score(self, log_dev):
        """
        Initialize the best score the model has seen so far.
        The score is the loss if we don't have dev data and main_score_type otherwise.
        :param log_dev: whether dev data is available
        """
        if log_dev:
            # assume that the score used on the dev set should be maximized and is >=0
            self.score_mode_for_best_model_saving = "max"
            self.best_dev_score_seen = 0
        else:
            self.score_mode_for_best_model_saving = "min"
            self.best_dev_score_seen = 100000000000

    def check_for_best_score(self, score_value_for_best_model_saving):
        """
        Check whether score_value_for_best_model_saving is better than the best score the trainer has seen so far.
        The score is the loss if we don't have dev data and main_score_type otherwise.
        :param score_value_for_best_model_saving: The current epoch score
        :return: boolean indicating whether score_value_for_best_model_saving is better than the best score the trainer has seen so far
        """

        if self.score_mode_for_best_model_saving == "max":
            if self.best_dev_score_seen < score_value_for_best_model_saving:
                found_best_model = True
                self.best_dev_score_seen = score_value_for_best_model_saving
            else:
                found_best_model = False
        else:
            if self.best_dev_score_seen > score_value_for_best_model_saving:
                found_best_model = True
                self.best_dev_score_seen = score_value_for_best_model_saving
            else:
                found_best_model = False
        return found_best_model
>>>>>>> b3797096

    def save_best_model(self, base_path, save_checkpoint):
        # delete previous best model
        previous_best_path = self.get_best_model_path(base_path)
        if os.path.exists(previous_best_path):
            os.remove(previous_best_path)
        if save_checkpoint:
            best_checkpoint_path = previous_best_path.replace("model", "checkpoint")
            if os.path.exists(best_checkpoint_path):
                os.remove(best_checkpoint_path)
        # save current best model
        self.model.save(
            base_path / f"best-model_epoch{self.epoch}.pt")
        if save_checkpoint:
            self.save_checkpoint(
                base_path / f"best-checkpoint_epoch{self.epoch}.pt")

    @staticmethod
    def check_for_and_delete_previous_best_models(base_path, save_checkpoint):
        all_best_model_names = [filename for filename in os.listdir(base_path) if
                                filename.startswith("best-model_epoch")]
        if len(all_best_model_names) != 0:
            warnings.warn(
                "There should be no best model saved at epoch 1 except there is a model from previous trainings in your training folder. All previous best models will be deleted.")
        for single_model in all_best_model_names:
            previous_best_path = os.path.join(base_path, single_model)
            if os.path.exists(previous_best_path):
                os.remove(previous_best_path)
            if save_checkpoint:
                best_checkpoint_path = previous_best_path.replace("model", "checkpoint")
                if os.path.exists(best_checkpoint_path):
                    os.remove(best_checkpoint_path)

    def get_best_model_path(self, base_path, check_model_existance=False):
        all_best_model_names = [filename for filename in os.listdir(base_path) if
                                filename.startswith("best-model_epoch")]

        if len(all_best_model_names) > 1:
            log.warning("There should be at most one best model saved at any time!")
            log.warning("Found: " + all_best_model_names)

        if check_model_existance:
            if len(all_best_model_names) > 0:
                return os.path.join(base_path, all_best_model_names[0])
            else:
                return ""
        else:
            if len(all_best_model_names) == 0: return ""
            if self.epoch == 0:
                log.warning("There should be no best model saved at epoch 1")
                log.warning("Found: " + all_best_model_names)
            return os.path.join(base_path, all_best_model_names[0])

    def train(
            self,
            base_path: Union[Path, str],
            learning_rate: float = 0.1,
            mini_batch_size: int = 32,
            mini_batch_chunk_size: int = None,
            max_epochs: int = 100,
            scheduler=AnnealOnPlateau,
            cycle_momentum: bool = False,
            anneal_factor: float = 0.5,
            patience: int = 3,
            initial_extra_patience=0,
            min_learning_rate: float = 0.0001,
            train_with_dev: bool = False,
            train_with_test: bool = False,
            monitor_train: bool = False,
            monitor_test: bool = False,
            embeddings_storage_mode: str = "cpu",
            checkpoint: bool = False,
            save_final_model: bool = True,
            anneal_with_restarts: bool = False,
            anneal_with_prestarts: bool = False,
            anneal_against_dev_loss: bool = False,
            batch_growth_annealing: bool = False,
            shuffle: bool = True,
            param_selection_mode: bool = False,
            write_weights: bool = False,
            num_workers: int = 6,
            sampler=None,
            use_amp: bool = False,
            amp_opt_level: str = "O1",
            eval_on_train_fraction=0.0,
            eval_on_train_shuffle=False,
            save_model_each_k_epochs: int = 0,
            classification_main_metric=("micro avg", 'f1-score'),
            tensorboard_comment='',
            save_best_checkpoints=False,
<<<<<<< HEAD
            use_swa: bool = False,
            use_final_model_for_eval: bool = False,
=======
>>>>>>> b3797096
            **kwargs,
    ) -> dict:
        """
        Trains any class that implements the flair.nn.Model interface.
        :param base_path: Main path to which all output during training is logged and models are saved
        :param learning_rate: Initial learning rate (or max, if scheduler is OneCycleLR)
        :param mini_batch_size: Size of mini-batches during training
        :param mini_batch_chunk_size: If mini-batches are larger than this number, they get broken down into chunks of this size for processing purposes
        :param max_epochs: Maximum number of epochs to train. Terminates training if this number is surpassed.
        :param scheduler: The learning rate scheduler to use
        :param cycle_momentum: If scheduler is OneCycleLR, whether the scheduler should cycle also the momentum
        :param anneal_factor: The factor by which the learning rate is annealed
        :param patience: Patience is the number of epochs with no improvement the Trainer waits
         until annealing the learning rate
        :param min_learning_rate: If the learning rate falls below this threshold, training terminates
        :param train_with_dev: If True, training is performed using both train+dev data
        :param monitor_train: If True, training data is evaluated at end of each epoch
        :param monitor_test: If True, test data is evaluated at end of each epoch
        :param embeddings_storage_mode: One of 'none' (all embeddings are deleted and freshly recomputed),
        'cpu' (embeddings are stored on CPU) or 'gpu' (embeddings are stored on GPU)
        :param checkpoint: If True, a full checkpoint is saved at end of each epoch
        :param save_final_model: If True, final model is saved
        :param anneal_with_restarts: If True, the last best model is restored when annealing the learning rate
        :param shuffle: If True, data is shuffled during training
        :param param_selection_mode: If True, testing is performed against dev data. Use this mode when doing
        parameter selection.
        :param num_workers: Number of workers in your data loader.
        :param sampler: You can pass a data sampler here for special sampling of data.
        :param eval_on_train_fraction: the fraction of train data to do the evaluation on,
        if 0. the evaluation is not performed on fraction of training data,
        if 'dev' the size is determined from dev set size
        :param eval_on_train_shuffle: if True the train data fraction is determined on the start of training
        and kept fixed during training, otherwise it's sampled at beginning of each epoch
        :param save_model_each_k_epochs: Each k epochs, a model state will be written out. If set to '5', a model will
        be saved each 5 epochs. Default is 0 which means no model saving.
        :param save_model_epoch_step: Each save_model_epoch_step'th epoch the thus far trained model will be saved
        :param classification_main_metric: Type of metric to use for best model tracking and learning rate scheduling (if dev data is available, otherwise loss will be used), currently only applicable for text_classification_model
        :param tensorboard_comment: Comment to use for tensorboard logging
        :param save_best_checkpoints: If True, in addition to saving the best model also the corresponding checkpoint is saved
        :param kwargs: Other arguments for the Optimizer
        :return:
        """

        main_score_type = classification_main_metric if isinstance(self.model, TextClassifier) else None

        if self.use_tensorboard:
            try:
                from torch.utils.tensorboard import SummaryWriter
<<<<<<< HEAD

=======
                
>>>>>>> b3797096
                if self.tensorboard_log_dir is not None and not os.path.exists(self.tensorboard_log_dir):
                    os.mkdir(self.tensorboard_log_dir)
                writer = SummaryWriter(log_dir=self.tensorboard_log_dir, comment=tensorboard_comment)
                log.info(f"tensorboard logging path is {self.tensorboard_log_dir}")

            except:
                log_line(log)
                log.warning(
                    "ATTENTION! PyTorch >= 1.1.0 and pillow are required for TensorBoard support!"
                )
                log_line(log)
                self.use_tensorboard = False
                pass

        if use_amp:
            if sys.version_info < (3, 0):
                raise RuntimeError("Apex currently only supports Python 3. Aborting.")
            if amp is None:
                raise RuntimeError(
                    "Failed to import apex. Please install apex from https://www.github.com/nvidia/apex "
                    "to enable mixed-precision training."
                )

        if mini_batch_chunk_size is None:
            mini_batch_chunk_size = mini_batch_size
        if learning_rate < min_learning_rate:
            min_learning_rate = learning_rate / 10

        initial_learning_rate = learning_rate

        # cast string to Path
        if type(base_path) is str:
            base_path = Path(base_path)

        log_handler = add_file_handler(log, base_path / "training.log")

        log_line(log)
        log.info(f'Model: "{self.model}"')
        log_line(log)
        log.info(f'Corpus: "{self.corpus}"')
        log_line(log)
        log.info("Parameters:")
        log.info(f' - learning_rate: "{learning_rate}"')
        log.info(f' - mini_batch_size: "{mini_batch_size}"')
        log.info(f' - patience: "{patience}"')
        log.info(f' - anneal_factor: "{anneal_factor}"')
        log.info(f' - max_epochs: "{max_epochs}"')
        log.info(f' - shuffle: "{shuffle}"')
        log.info(f' - train_with_dev: "{train_with_dev}"')
        log.info(f' - batch_growth_annealing: "{batch_growth_annealing}"')
        log_line(log)
        log.info(f'Model training base path: "{base_path}"')
        log_line(log)
        log.info(f"Device: {flair.device}")
        log_line(log)
        log.info(f"Embeddings storage mode: {embeddings_storage_mode}")
        if isinstance(self.model, SequenceTagger) and self.model.weight_dict and self.model.use_crf:
            log_line(log)
            log.warning(f'WARNING: Specified class weights will not take effect when using CRF')

        # check for previously saved best models in the current training folder and delete them
        self.check_for_and_delete_previous_best_models(base_path, save_best_checkpoints)

        # determine what splits (train, dev, test) to evaluate and log
        log_train = True if monitor_train else False
        log_test = True if (not param_selection_mode and self.corpus.test and monitor_test) else False
        log_dev = False if train_with_dev or not self.corpus.dev else True
        log_train_part = True if (eval_on_train_fraction == "dev" or eval_on_train_fraction > 0.0) else False

        if log_train_part:
            train_part_size = (
                len(self.corpus.dev)
                if eval_on_train_fraction == "dev"
                else int(len(self.corpus.train) * eval_on_train_fraction)
            )
            assert train_part_size > 0
            if not eval_on_train_shuffle:
                train_part_indices = list(range(train_part_size))
                train_part = torch.utils.data.dataset.Subset(
                    self.corpus.train, train_part_indices
                )

        # prepare loss logging file and set up header
        loss_txt = init_output_file(base_path, "loss.tsv")

        weight_extractor = WeightExtractor(base_path)

        optimizer: torch.optim.Optimizer = self.optimizer(self.model.parameters(), lr=learning_rate, **kwargs)

        if use_swa:
            import torchcontrib
            optimizer = torchcontrib.optim.SWA(optimizer, swa_start=10, swa_freq=5, swa_lr=learning_rate)

        if use_amp:
            self.model, optimizer = amp.initialize(
                self.model, optimizer, opt_level=amp_opt_level
            )

        # minimize training loss if training with dev data, else maximize dev score
        anneal_mode = "min" if train_with_dev or anneal_against_dev_loss else "max"
        best_validation_score = 100000000000 if train_with_dev or anneal_against_dev_loss else 0.

        if scheduler == OneCycleLR:
            dataset_size = len(self.corpus.train)
            if train_with_dev:
                dataset_size += len(self.corpus.dev)
            lr_scheduler = OneCycleLR(optimizer,
                                      max_lr=learning_rate,
                                      steps_per_epoch=dataset_size // mini_batch_size + 1,
                                      epochs=max_epochs - self.epoch,
                                      # if we load a checkpoint, we have already trained for self.epoch
                                      pct_start=0.0,
                                      cycle_momentum=cycle_momentum)
        else:
            lr_scheduler = scheduler(
                optimizer,
                factor=anneal_factor,
                patience=patience,
                initial_extra_patience=initial_extra_patience,
                mode=anneal_mode,
                verbose=True,
            )

        if (isinstance(lr_scheduler, OneCycleLR) and batch_growth_annealing):
            raise ValueError("Batch growth with OneCycle policy is not implemented.")

        train_data = self.corpus.train

        # if training also uses dev/train data, include in training set
        if train_with_dev or train_with_test:

            parts = [self.corpus.train]
            if train_with_dev: parts.append(self.corpus.dev)
            if train_with_test: parts.append(self.corpus.test)

            train_data = ConcatDataset(parts)

        # initialize sampler if provided
        if sampler is not None:
            # init with default values if only class is provided
            if inspect.isclass(sampler):
                sampler = sampler()
            # set dataset to sample from
            sampler.set_dataset(train_data)
            shuffle = False

        dev_score_history = []
        dev_loss_history = []
        train_loss_history = []

        micro_batch_size = mini_batch_chunk_size

        # At any point you can hit Ctrl + C to break out of training early.
        try:
            previous_learning_rate = learning_rate
            momentum = 0
            for group in optimizer.param_groups:
                if "momentum" in group:
                    momentum = group["momentum"]

            for self.epoch in range(self.epoch + 1, max_epochs + 1):
                log_line(log)

                if anneal_with_prestarts:
                    last_epoch_model_state_dict = copy.deepcopy(self.model.state_dict())

                if eval_on_train_shuffle:
                    train_part_indices = list(range(self.corpus.train))
                    random.shuffle(train_part_indices)
                    train_part_indices = train_part_indices[:train_part_size]
                    train_part = torch.utils.data.dataset.Subset(
                        self.corpus.train, train_part_indices
                    )

                # get new learning rate
                for group in optimizer.param_groups:
                    learning_rate = group["lr"]

                if learning_rate != previous_learning_rate and batch_growth_annealing:
                    mini_batch_size *= 2

                # reload last best model if annealing with restarts is enabled
                if (
                        (anneal_with_restarts or anneal_with_prestarts)
                        and learning_rate != previous_learning_rate
                        and os.path.exists(self.get_best_model_path(base_path))
                ):
                    if anneal_with_restarts:
                        log.info("resetting to best model")
                        self.model.load_state_dict(
                            self.model.load(self.get_best_model_path(base_path)).state_dict()
                        )
                    if anneal_with_prestarts:
                        log.info("resetting to pre-best model")
                        self.model.load_state_dict(
                            self.model.load(base_path / "pre-best-model.pt").state_dict()
                        )

                previous_learning_rate = learning_rate
                if self.use_tensorboard:
                    writer.add_scalar("learning_rate", learning_rate, self.epoch)

                # stop training if learning rate becomes too small
                if (not isinstance(lr_scheduler, OneCycleLR)) and learning_rate < min_learning_rate:
                    log_line(log)
                    log.info("learning rate too small - quitting training!")
                    log_line(log)
                    break

                batch_loader = DataLoader(
                    train_data,
                    batch_size=mini_batch_size,
                    shuffle=shuffle if self.epoch > 1 else False,  # never shuffle the first epoch
                    num_workers=num_workers,
                    sampler=sampler,
                )

                self.model.train()

                train_loss: float = 0

                seen_batches = 0
                total_number_of_batches = len(batch_loader)

                modulo = max(1, int(total_number_of_batches / 10))

                # process mini-batches
                batch_time = 0
                average_over = 0
                for batch_no, batch in enumerate(batch_loader):

                    start_time = time.time()

                    # zero the gradients on the model and optimizer
                    self.model.zero_grad()
                    optimizer.zero_grad()

                    # if necessary, make batch_steps
                    batch_steps = [batch]
                    if len(batch) > micro_batch_size:
                        batch_steps = [
                            batch[x: x + micro_batch_size]
                            for x in range(0, len(batch), micro_batch_size)
                        ]

                    # forward and backward for batch
                    for batch_step in batch_steps:

                        # forward pass
                        loss = self.model.forward_loss(batch_step)
                        if isinstance(loss, Tuple):
                            average_over += loss[1]
                            loss = loss[0]

                        # Backward
                        if use_amp:
                            with amp.scale_loss(loss, optimizer) as scaled_loss:
                                scaled_loss.backward()
                        else:
                            loss.backward()
                        train_loss += loss.item()

                    # do the optimizer step
                    torch.nn.utils.clip_grad_norm_(self.model.parameters(), 5.0)
                    optimizer.step()

                    # do the scheduler step if one-cycle
                    if isinstance(lr_scheduler, OneCycleLR):
                        lr_scheduler.step()
                        # get new learning rate
                        for group in optimizer.param_groups:
                            learning_rate = group["lr"]
                            if "momentum" in group:
                                momentum = group["momentum"]

                    seen_batches += 1

                    # depending on memory mode, embeddings are moved to CPU, GPU or deleted
                    store_embeddings(batch, embeddings_storage_mode)

                    batch_time += time.time() - start_time
                    if seen_batches % modulo == 0:
                        momentum_info = f' - momentum: {momentum:.4f}' if cycle_momentum else ''
                        intermittent_loss = train_loss / average_over if average_over > 0 else train_loss / seen_batches
                        log.info(
                            f"epoch {self.epoch} - iter {seen_batches}/{total_number_of_batches} - loss "
                            f"{intermittent_loss:.8f} - samples/sec: {mini_batch_size * modulo / batch_time:.2f}"
                            f" - lr: {learning_rate:.6f}{momentum_info}"
                        )
                        batch_time = 0
                        iteration = self.epoch * total_number_of_batches + batch_no
                        if not param_selection_mode and write_weights:
                            weight_extractor.extract_weights(
                                self.model.state_dict(), iteration
                            )

                if average_over != 0:
                    train_loss /= average_over

                self.model.eval()

                log_line(log)
                log.info(
                    f"EPOCH {self.epoch} done: loss {train_loss:.4f} - lr {learning_rate:.7f}"
                )

                if self.use_tensorboard:
                    writer.add_scalar("train_loss", train_loss, self.epoch)

                # evaluate on train / dev / test split depending on training settings
                result_line: str = ""

                if log_train:
                    train_eval_result, train_loss = self.model.evaluate(
                        self.corpus.train,
                        mini_batch_size=mini_batch_chunk_size,
                        num_workers=num_workers,
                        embedding_storage_mode=embeddings_storage_mode,
                        main_score_type=main_score_type
                    )
                    result_line += f"\t{train_eval_result.log_line}"

                    # depending on memory mode, embeddings are moved to CPU, GPU or deleted
                    store_embeddings(self.corpus.train, embeddings_storage_mode)

                if log_train_part:
                    train_part_eval_result, train_part_loss = self.model.evaluate(
                        train_part,
                        mini_batch_size=mini_batch_chunk_size,
                        num_workers=num_workers,
                        embedding_storage_mode=embeddings_storage_mode,
                        main_score_type=main_score_type
                    )
                    result_line += (
                        f"\t{train_part_loss}\t{train_part_eval_result.log_line}"
                    )
                    log.info(
                        f"TRAIN_SPLIT : loss {train_part_loss} - score {round(train_part_eval_result.main_score, 4)}"
                    )
                if self.use_tensorboard:
                    for (metric_class_avg_type, metric_type) in self.metrics_for_tensorboard:
                        writer.add_scalar(
<<<<<<< HEAD
                            f"train_{metric_class_avg_type}_{metric_type}",
                            train_part_eval_result.classification_report[metric_class_avg_type][metric_type], self.epoch
                        )
=======
                            f"train_{metric_class_avg_type}_{metric_type}", train_part_eval_result.classification_report[metric_class_avg_type][metric_type], self.epoch
                        )

>>>>>>> b3797096

                if log_dev:
                    dev_eval_result, dev_loss = self.model.evaluate(
                        self.corpus.dev,
                        mini_batch_size=mini_batch_chunk_size,
                        num_workers=num_workers,
                        out_path=base_path / "dev.tsv",
                        embedding_storage_mode=embeddings_storage_mode,
                        main_score_type=main_score_type
                    )
                    result_line += f"\t{dev_loss}\t{dev_eval_result.log_line}"
                    log.info(
                        f"DEV : loss {dev_loss} - score {round(dev_eval_result.main_score, 4)}"
                    )
                    # calculate scores using dev data if available
                    # append dev score to score history
                    dev_score_history.append(dev_eval_result.main_score)
                    dev_loss_history.append(dev_loss if type(dev_loss) == float else dev_loss.item())

                    dev_score = dev_eval_result.main_score

                    # depending on memory mode, embeddings are moved to CPU, GPU or deleted
                    store_embeddings(self.corpus.dev, embeddings_storage_mode)

                    if self.use_tensorboard:
                        writer.add_scalar("dev_loss", dev_loss, self.epoch)
                        writer.add_scalar(
                            "dev_score", dev_eval_result.main_score, self.epoch
                        )
                        for (metric_class_avg_type, metric_type) in self.metrics_for_tensorboard:
                            writer.add_scalar(
                                f"dev_{metric_class_avg_type}_{metric_type}",
                                dev_eval_result.classification_report[metric_class_avg_type][metric_type], self.epoch
                            )

                if log_test:
                    test_eval_result, test_loss = self.model.evaluate(
                        self.corpus.test,
                        mini_batch_size=mini_batch_chunk_size,
                        num_workers=num_workers,
                        out_path=base_path / "test.tsv",
                        embedding_storage_mode=embeddings_storage_mode,
                        main_score_type=main_score_type
                    )
                    result_line += f"\t{test_loss}\t{test_eval_result.log_line}"
                    log.info(
                        f"TEST : loss {test_loss} - score {round(test_eval_result.main_score, 4)}"
                    )

                    # depending on memory mode, embeddings are moved to CPU, GPU or deleted
                    store_embeddings(self.corpus.test, embeddings_storage_mode)

                    if self.use_tensorboard:
                        writer.add_scalar("test_loss", test_loss, self.epoch)
                        writer.add_scalar(
                            "test_score", test_eval_result.main_score, self.epoch
                        )
                        for (metric_class_avg_type, metric_type) in self.metrics_for_tensorboard:
                            writer.add_scalar(
                                f"test_{metric_class_avg_type}_{metric_type}",
                                test_eval_result.classification_report[metric_class_avg_type][metric_type], self.epoch
                            )
<<<<<<< HEAD


                # determine if this is the best model or if we need to anneal
                current_epoch_has_best_model_so_far = False
                # default mode: anneal against dev score
                if not train_with_dev and not anneal_against_dev_loss:
                    if dev_score > best_validation_score:
                        current_epoch_has_best_model_so_far = True
                        best_validation_score = dev_score

                    if isinstance(lr_scheduler, AnnealOnPlateau):
                        lr_scheduler.step(dev_score, dev_loss)

                # alternative: anneal against dev loss
                if not train_with_dev and anneal_against_dev_loss:
                    if dev_loss < best_validation_score:
                        current_epoch_has_best_model_so_far = True
                        best_validation_score = dev_loss
=======
>>>>>>> b3797096

                    if isinstance(lr_scheduler, AnnealOnPlateau):
                        lr_scheduler.step(dev_loss)

                # alternative: anneal against train loss
                if train_with_dev:
                    if train_loss < best_validation_score:
                        current_epoch_has_best_model_so_far = True
                        best_validation_score = train_loss

                    if isinstance(lr_scheduler, AnnealOnPlateau):
                        lr_scheduler.step(train_loss)

                train_loss_history.append(train_loss)

                # determine bad epoch number
                try:
                    bad_epochs = lr_scheduler.num_bad_epochs
                except:
                    bad_epochs = 0
                for group in optimizer.param_groups:
                    new_learning_rate = group["lr"]
                if new_learning_rate != previous_learning_rate:
                    bad_epochs = patience + 1
                    if previous_learning_rate == initial_learning_rate: bad_epochs += initial_extra_patience

                # log bad epochs
                log.info(f"BAD EPOCHS (no improvement): {bad_epochs}")

                # output log file
                with open(loss_txt, "a") as f:

                    # make headers on first epoch
                    if self.epoch == 1:
                        f.write(f"EPOCH\tTIMESTAMP\tBAD_EPOCHS\tLEARNING_RATE\tTRAIN_LOSS")

                        if log_train:
                            f.write("\tTRAIN_" + "\tTRAIN_".join(train_eval_result.log_header.split("\t")))

                        if log_train_part:
                            f.write("\tTRAIN_PART_LOSS\tTRAIN_PART_" + "\tTRAIN_PART_".join(
                                    train_part_eval_result.log_header.split("\t")))

                        if log_dev:
                            f.write("\tDEV_LOSS\tDEV_" + "\tDEV_".join(dev_eval_result.log_header.split("\t")))

                        if log_test:
                            f.write("\tTEST_LOSS\tTEST_" + "\tTEST_".join(test_eval_result.log_header.split("\t")))

                    f.write(
                        f"\n{self.epoch}\t{datetime.datetime.now():%H:%M:%S}\t{bad_epochs}\t{learning_rate:.4f}\t{train_loss}"
                    )
                    f.write(result_line)

                # if checkpoint is enabled, save model at each epoch
                if checkpoint and not param_selection_mode:
                    self.save_checkpoint(base_path / "checkpoint.pt")

                # Check whether to save best model
                if (
                        (not train_with_dev or anneal_with_restarts or anneal_with_prestarts)
                        and not param_selection_mode
                        and current_epoch_has_best_model_so_far
                        and not use_final_model_for_eval
                ):
                    print("saving best model")
                    self.save_best_model(base_path, save_checkpoint=save_best_checkpoints)

                    if anneal_with_prestarts:
                        current_state_dict = self.model.state_dict()
                        self.model.load_state_dict(last_epoch_model_state_dict)
                        self.model.save(base_path / "pre-best-model.pt")
                        self.model.load_state_dict(current_state_dict)

                if save_model_each_k_epochs > 0 and not self.epoch % save_model_each_k_epochs:
                    print("saving model of current epoch")
                    model_name = "model_epoch_" + str(self.epoch) + ".pt"
                    self.model.save(base_path / model_name)

            if use_swa:
                optimizer.swap_swa_sgd()

            # if we do not use dev data for model selection, save final model
            if save_final_model and not param_selection_mode:
                self.model.save(base_path / "final-model.pt")

        except KeyboardInterrupt:
            log_line(log)
            log.info("Exiting from training early.")

            if self.use_tensorboard:
                writer.close()

            if not param_selection_mode:
                log.info("Saving model ...")
                self.model.save(base_path / "final-model.pt")
                log.info("Done.")

        # test best model if test data is present
        if self.corpus.test and not train_with_test:
            final_score = self.final_test(base_path, mini_batch_chunk_size, num_workers, main_score_type,
                                          use_final_model_for_eval)
        else:
            final_score = 0
            log.info("Test data not provided setting final score to 0")

        log_handler.close()

        log.removeHandler(log_handler)

        if self.use_tensorboard:
            writer.close()

        return {
            "test_score": final_score,
            "dev_score_history": dev_score_history,
            "train_loss_history": train_loss_history,
            "dev_loss_history": dev_loss_history,
        }

    def save_checkpoint(self, model_file: Union[str, Path]):
        corpus = self.corpus
        self.corpus = None
        torch.save(self, str(model_file), pickle_protocol=4)
        self.corpus = corpus

    @classmethod
    def load_checkpoint(cls, checkpoint: Union[Path, str], corpus: Corpus):
        model: ModelTrainer = torch.load(checkpoint, map_location=flair.device)
        model.corpus = corpus
        return model

    def final_test(
            self,
            base_path: Union[Path, str],
            eval_mini_batch_size: int,
            num_workers: int = 8,
            main_score_type: str = None,
            use_final_model_for_eval: bool = False,
    ):
        if type(base_path) is str:
            base_path = Path(base_path)

        log_line(log)

        self.model.eval()

        if (os.path.exists(
                self.get_best_model_path(base_path, check_model_existance=True)) and not use_final_model_for_eval):
            log.info("Testing using best model ...")

            self.model.load_state_dict(
                self.model.load(self.get_best_model_path(base_path, check_model_existance=True)).state_dict())

        else:
            log.info("Testing using last state of model ...")

        test_results, test_loss = self.model.evaluate(
            self.corpus.test,
            mini_batch_size=eval_mini_batch_size,
            num_workers=num_workers,
            out_path=base_path / "test.tsv",
            embedding_storage_mode="none",
            main_score_type=main_score_type
        )

        test_results: Result = test_results
        log.info(test_results.log_line)
        log.info(test_results.detailed_results)
        log_line(log)

        # if we are training over multiple datasets, do evaluation for each
        if type(self.corpus) is MultiCorpus:
            for subcorpus in self.corpus.corpora:
                log_line(log)
                if subcorpus.test:
                    subcorpus_results, subcorpus_loss = self.model.evaluate(
                        subcorpus.test,
                        mini_batch_size=eval_mini_batch_size,
                        num_workers=num_workers,
                        out_path=base_path / f"{subcorpus.name}-test.tsv",
                        embedding_storage_mode="none",
                        main_score_type=main_score_type
                    )
                    log.info(subcorpus.name)
                    log.info(subcorpus_results.log_line)

        # get and return the final test score of best model
        final_score = test_results.main_score

        return final_score

    def find_learning_rate(
            self,
            base_path: Union[Path, str],
            file_name: str = "learning_rate.tsv",
            start_learning_rate: float = 1e-7,
            end_learning_rate: float = 10,
            iterations: int = 100,
            mini_batch_size: int = 32,
            stop_early: bool = True,
            smoothing_factor: float = 0.98,
            **kwargs,
    ) -> Path:
        best_loss = None
        moving_avg_loss = 0

        # cast string to Path
        if type(base_path) is str:
            base_path = Path(base_path)
        learning_rate_tsv = init_output_file(base_path, file_name)

        with open(learning_rate_tsv, "a") as f:
            f.write("ITERATION\tTIMESTAMP\tLEARNING_RATE\tTRAIN_LOSS\n")

        optimizer = self.optimizer(
            self.model.parameters(), lr=start_learning_rate, **kwargs
        )

        train_data = self.corpus.train

        scheduler = ExpAnnealLR(optimizer, end_learning_rate, iterations)

        model_state = self.model.state_dict()
        self.model.train()

        step = 0
        while step < iterations:
            batch_loader = DataLoader(
                train_data, batch_size=mini_batch_size, shuffle=True
            )
            for batch in batch_loader:
                step += 1

                # forward pass
                loss = self.model.forward_loss(batch)

                # update optimizer and scheduler
                optimizer.zero_grad()
                loss.backward()
                torch.nn.utils.clip_grad_norm_(self.model.parameters(), 5.0)
                optimizer.step()
                scheduler.step(step)

                print(scheduler.get_lr())
                learning_rate = scheduler.get_lr()[0]

                loss_item = loss.item()
                if step == 1:
                    best_loss = loss_item
                else:
                    if smoothing_factor > 0:
                        moving_avg_loss = (
                                smoothing_factor * moving_avg_loss
                                + (1 - smoothing_factor) * loss_item
                        )
                        loss_item = moving_avg_loss / (
                                1 - smoothing_factor ** (step + 1)
                        )
                    if loss_item < best_loss:
                        best_loss = loss

                if step > iterations:
                    break

                if stop_early and (loss_item > 4 * best_loss or torch.isnan(loss)):
                    log_line(log)
                    log.info("loss diverged - stopping early!")
                    step = iterations
                    break

                with open(str(learning_rate_tsv), "a") as f:
                    f.write(
                        f"{step}\t{datetime.datetime.now():%H:%M:%S}\t{learning_rate}\t{loss_item}\n"
                    )

            self.model.load_state_dict(model_state)
            self.model.to(flair.device)

        log_line(log)
        log.info(f"learning rate finder finished - plot {learning_rate_tsv}")
        log_line(log)

        return Path(learning_rate_tsv)<|MERGE_RESOLUTION|>--- conflicted
+++ resolved
@@ -46,13 +46,8 @@
             optimizer: torch.optim.Optimizer = SGD,
             epoch: int = 0,
             use_tensorboard: bool = False,
-<<<<<<< HEAD
             tensorboard_log_dir=None,
             metrics_for_tensorboard=[]
-=======
-            tensorboard_log_dir = None,
-            metrics_for_tensorboard = []
->>>>>>> b3797096
     ):
         """
         Initialize a model trainer
@@ -71,45 +66,6 @@
         self.use_tensorboard: bool = use_tensorboard
         self.tensorboard_log_dir = tensorboard_log_dir
         self.metrics_for_tensorboard = metrics_for_tensorboard
-<<<<<<< HEAD
-=======
-
-    def initialize_best_dev_score(self, log_dev):
-        """
-        Initialize the best score the model has seen so far.
-        The score is the loss if we don't have dev data and main_score_type otherwise.
-        :param log_dev: whether dev data is available
-        """
-        if log_dev:
-            # assume that the score used on the dev set should be maximized and is >=0
-            self.score_mode_for_best_model_saving = "max"
-            self.best_dev_score_seen = 0
-        else:
-            self.score_mode_for_best_model_saving = "min"
-            self.best_dev_score_seen = 100000000000
-
-    def check_for_best_score(self, score_value_for_best_model_saving):
-        """
-        Check whether score_value_for_best_model_saving is better than the best score the trainer has seen so far.
-        The score is the loss if we don't have dev data and main_score_type otherwise.
-        :param score_value_for_best_model_saving: The current epoch score
-        :return: boolean indicating whether score_value_for_best_model_saving is better than the best score the trainer has seen so far
-        """
-
-        if self.score_mode_for_best_model_saving == "max":
-            if self.best_dev_score_seen < score_value_for_best_model_saving:
-                found_best_model = True
-                self.best_dev_score_seen = score_value_for_best_model_saving
-            else:
-                found_best_model = False
-        else:
-            if self.best_dev_score_seen > score_value_for_best_model_saving:
-                found_best_model = True
-                self.best_dev_score_seen = score_value_for_best_model_saving
-            else:
-                found_best_model = False
-        return found_best_model
->>>>>>> b3797096
 
     def save_best_model(self, base_path, save_checkpoint):
         # delete previous best model
@@ -200,11 +156,8 @@
             classification_main_metric=("micro avg", 'f1-score'),
             tensorboard_comment='',
             save_best_checkpoints=False,
-<<<<<<< HEAD
             use_swa: bool = False,
             use_final_model_for_eval: bool = False,
-=======
->>>>>>> b3797096
             **kwargs,
     ) -> dict:
         """
@@ -253,11 +206,7 @@
         if self.use_tensorboard:
             try:
                 from torch.utils.tensorboard import SummaryWriter
-<<<<<<< HEAD
-
-=======
-                
->>>>>>> b3797096
+
                 if self.tensorboard_log_dir is not None and not os.path.exists(self.tensorboard_log_dir):
                     os.mkdir(self.tensorboard_log_dir)
                 writer = SummaryWriter(log_dir=self.tensorboard_log_dir, comment=tensorboard_comment)
@@ -600,15 +549,9 @@
                 if self.use_tensorboard:
                     for (metric_class_avg_type, metric_type) in self.metrics_for_tensorboard:
                         writer.add_scalar(
-<<<<<<< HEAD
                             f"train_{metric_class_avg_type}_{metric_type}",
                             train_part_eval_result.classification_report[metric_class_avg_type][metric_type], self.epoch
                         )
-=======
-                            f"train_{metric_class_avg_type}_{metric_type}", train_part_eval_result.classification_report[metric_class_avg_type][metric_type], self.epoch
-                        )
-
->>>>>>> b3797096
 
                 if log_dev:
                     dev_eval_result, dev_loss = self.model.evaluate(
@@ -671,7 +614,6 @@
                                 f"test_{metric_class_avg_type}_{metric_type}",
                                 test_eval_result.classification_report[metric_class_avg_type][metric_type], self.epoch
                             )
-<<<<<<< HEAD
 
 
                 # determine if this is the best model or if we need to anneal
@@ -690,8 +632,6 @@
                     if dev_loss < best_validation_score:
                         current_epoch_has_best_model_so_far = True
                         best_validation_score = dev_loss
-=======
->>>>>>> b3797096
 
                     if isinstance(lr_scheduler, AnnealOnPlateau):
                         lr_scheduler.step(dev_loss)
