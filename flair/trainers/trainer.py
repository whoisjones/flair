import inspect
import logging
import os
import random
import time
import warnings
from inspect import signature
from pathlib import Path
from typing import List, Optional, Tuple, Type, Union

import torch
from torch.optim.sgd import SGD
from torch.utils.data.dataset import ConcatDataset

import flair
import flair.nn
from flair.data import Corpus, Dictionary, _len_dataset
from flair.datasets import DataLoader
from flair.trainers.plugins import (
    AnnealingPlugin,
    CheckpointPlugin,
    LinearSchedulerPlugin,
    LogFilePlugin,
    LossFilePlugin,
    MetricName,
    MetricRecord,
    Pluggable,
    TrainerPlugin,
    TrainingInterrupt,
    WeightExtractorPlugin,
)
from flair.training_utils import identify_dynamic_embeddings, log_line, store_embeddings

log = logging.getLogger("flair")


class ModelTrainer(Pluggable):
    valid_events = {
        "after_setup",
        "before_training_epoch",
        "before_training_batch",
        "before_training_optimizer_step",
        "after_training_batch",
        "after_training_epoch",
        "after_evaluation",
        "after_training_loop",
        "training_interrupt",
        "_training_finally",
        "_training_exception",
        "after_training",
        "metric_recorded",
    }

    def __init__(self, model: flair.nn.Model, corpus: Corpus) -> None:
        """Initialize a model trainer.

        :param model: The model that you want to train. The model should inherit from flair.nn.Model  # noqa: E501
        :param corpus: The dataset used to train the model, should be of type Corpus
        """
        super().__init__()
        self.model: flair.nn.Model = model
        self.corpus: Corpus = corpus

        self.reset_training_attributes()
        self.return_values: dict = {}

    def reset_training_attributes(self):
        if hasattr(self, "optimizer") and self.optimizer is not None:
            self.optimizer.zero_grad(set_to_none=True)
            del self.optimizer

        self.optimizer = None
        self.mini_batch_size = None
        self.return_values: dict = {}

    @staticmethod
    def check_for_and_delete_previous_best_models(base_path):
        all_best_model_names = [filename for filename in os.listdir(base_path) if filename.startswith("best-model")]
        if len(all_best_model_names) != 0:
            warnings.warn(
                "There should be no best model saved at epoch 1 except there "
                "is a model from previous trainings"
                " in your training folder. All previous best models will be deleted."
            )
        for single_model in all_best_model_names:
            previous_best_path = os.path.join(base_path, single_model)
            if os.path.exists(previous_best_path):
                os.remove(previous_best_path)

    @staticmethod
    def get_batch_steps(batch, mini_batch_chunk_size):
        # if necessary, make batch_steps
        if mini_batch_chunk_size is not None and len(batch) > mini_batch_chunk_size:
            # break up the batch into slices of size
            # mini_batch_chunk_size
            return [batch[i : i + mini_batch_chunk_size] for i in range(0, len(batch), mini_batch_chunk_size)]
        else:
            return [batch]

    def _get_train_data(self, train_with_dev, train_with_test):
        # if training also uses dev/train data, include in training set
        train_data = self.corpus.train

        if train_with_dev or train_with_test:
            parts = [self.corpus.train]
            if train_with_dev and self.corpus.dev:
                parts.append(self.corpus.dev)
            if train_with_test and self.corpus.test:
                parts.append(self.corpus.test)

            train_data = ConcatDataset(parts)

        return train_data

    def _backward(self, loss):
        """Calls backward on the loss.

        This allows plugins to overwrite the backward call.
        """
        loss.backward()

    def train(
        self,
        base_path,
        anneal_factor: float = 0.5,
        patience: int = 3,
        min_learning_rate: Union[float, List[float]] = 0.0001,
        initial_extra_patience: int = 0,
        anneal_with_restarts: bool = False,
        learning_rate: float = 0.1,
        decoder_learning_rate: Optional[float] = None,
        mini_batch_size: int = 32,
        eval_batch_size: int = 64,
        mini_batch_chunk_size: Optional[int] = None,
        max_epochs: int = 100,
        optimizer: Type[torch.optim.Optimizer] = torch.optim.SGD,
        train_with_dev: bool = False,
        train_with_test: bool = False,
        # evaluation and monitoring
        main_evaluation_metric: Tuple[str, str] = ("micro avg", "f1-score"),
        monitor_test: bool = False,
        monitor_train_sample: float = 0.0,
        use_final_model_for_eval: bool = False,
        gold_label_dictionary_for_eval: Optional[Dictionary] = None,
        exclude_labels: List[str] = [],
        # sampling and shuffling
        sampler=None,
        shuffle: bool = True,
        shuffle_first_epoch: bool = True,
        # evaluation and monitoring
        embeddings_storage_mode: str = "cpu",
        epoch: int = 0,
        # when and what to save
        save_final_model: bool = True,
        save_optimizer_state: bool = False,
        save_model_each_k_epochs: int = 0,
        # logging parameters
        create_file_logs: bool = True,
        create_loss_file: bool = True,
        write_weights: bool = False,
        # plugins
        plugins: Optional[List[TrainerPlugin]] = None,
        attach_default_scheduler: bool = True,
        **kwargs,
    ):
        if plugins is None:
            plugins = []

        if attach_default_scheduler:
            # activate annealing plugin
            plugins.append(
                AnnealingPlugin(
                    base_path=base_path,
                    anneal_factor=anneal_factor,
                    patience=patience,
                    min_learning_rate=min_learning_rate,
                    initial_extra_patience=initial_extra_patience,
                    anneal_with_restarts=anneal_with_restarts,
                )
            )

        # call self.train_custom with all parameters (minus the ones specific to the AnnealingPlugin)
        local_variables = locals()
        for var in [
            "self",
            "anneal_factor",
            "patience",
            "min_learning_rate",
            "initial_extra_patience",
            "anneal_with_restarts",
            "attach_default_scheduler",
            "kwargs",
        ]:
            local_variables.pop(var)
        return self.train_custom(**local_variables, **kwargs)

    def fine_tune(
        self,
        base_path: Union[Path, str],
        # training parameters
        warmup_fraction: float = 0.1,
        learning_rate: float = 5e-5,
        decoder_learning_rate: Optional[float] = None,
        mini_batch_size: int = 4,
        eval_batch_size: int = 16,
        mini_batch_chunk_size: Optional[int] = None,
        max_epochs: int = 10,
        optimizer: Type[torch.optim.Optimizer] = torch.optim.AdamW,
        train_with_dev: bool = False,
        train_with_test: bool = False,
        # evaluation and monitoring
        main_evaluation_metric: Tuple[str, str] = ("micro avg", "f1-score"),
        monitor_test: bool = False,
        monitor_train_sample: float = 0.0,
        use_final_model_for_eval: bool = True,
        gold_label_dictionary_for_eval: Optional[Dictionary] = None,
        exclude_labels: List[str] = [],
        # sampling and shuffling
        sampler=None,
        shuffle: bool = True,
        shuffle_first_epoch: bool = True,
        # evaluation and monitoring
        embeddings_storage_mode: str = "none",
        epoch: int = 0,
        # when and what to save
        save_final_model: bool = True,
        save_optimizer_state: bool = False,
        save_model_each_k_epochs: int = 0,
        # logging parameters
        create_file_logs: bool = True,
        create_loss_file: bool = True,
        write_weights: bool = False,
        # amp
        use_amp: bool = False,
        # plugins
        plugins: Optional[List[TrainerPlugin]] = None,
        attach_default_scheduler: bool = True,
        **kwargs,
    ):
        # annealing logic
        if plugins is None:
            plugins = []

        if attach_default_scheduler:
            plugins.append(LinearSchedulerPlugin(warmup_fraction=warmup_fraction))

        return self.train_custom(
            base_path=base_path,
            # training parameters
            learning_rate=learning_rate,
            decoder_learning_rate=decoder_learning_rate,
            mini_batch_size=mini_batch_size,
            eval_batch_size=eval_batch_size,
            mini_batch_chunk_size=mini_batch_chunk_size,
            max_epochs=max_epochs,
            optimizer=optimizer,
            train_with_dev=train_with_dev,
            train_with_test=train_with_test,
            # evaluation and monitoring
            main_evaluation_metric=main_evaluation_metric,
            monitor_test=monitor_test,
            monitor_train_sample=monitor_train_sample,
            use_final_model_for_eval=use_final_model_for_eval,
            gold_label_dictionary_for_eval=gold_label_dictionary_for_eval,
            exclude_labels=exclude_labels,
            # sampling and shuffling
            sampler=sampler,
            shuffle=shuffle,
            shuffle_first_epoch=shuffle_first_epoch,
            # evaluation and monitoring
            embeddings_storage_mode=embeddings_storage_mode,
            epoch=epoch,
            # when and what to save
            save_final_model=save_final_model,
            save_optimizer_state=save_optimizer_state,
            save_model_each_k_epochs=save_model_each_k_epochs,
            # logging parameters
            create_file_logs=create_file_logs,
            create_loss_file=create_loss_file,
            write_weights=write_weights,
            # amp
            use_amp=use_amp,
            # plugins
            plugins=plugins,
            **kwargs,
        )

    def train_custom(
        self,
        base_path: Union[Path, str],
        # training parameters
        learning_rate: float = 0.1,
        decoder_learning_rate: Optional[float] = None,
        mini_batch_size: int = 32,
        eval_batch_size: int = 64,
        mini_batch_chunk_size: Optional[int] = None,
        max_epochs: int = 100,
        optimizer: Type[torch.optim.Optimizer] = SGD,
        train_with_dev: bool = False,
        train_with_test: bool = False,
        max_grad_norm: Optional[float] = 5.0,
        # evaluation and monitoring
        main_evaluation_metric: Tuple[str, str] = ("micro avg", "f1-score"),
        monitor_test: bool = False,
        monitor_train_sample: float = 0.0,
        use_final_model_for_eval: bool = False,
        gold_label_dictionary_for_eval: Optional[Dictionary] = None,
        exclude_labels: List[str] = [],
        # sampling and shuffling
        sampler=None,
        shuffle: bool = True,
        shuffle_first_epoch: bool = True,
        # evaluation and monitoring
        embeddings_storage_mode: str = "cpu",
        epoch: int = 0,
        # when and what to save
        save_final_model: bool = True,
        save_optimizer_state: bool = False,
        save_model_each_k_epochs: int = 0,
        # logging parameters
        create_file_logs: bool = True,
        create_loss_file: bool = True,
        write_weights: bool = False,
        # amp
        use_amp: bool = False,
        # plugins
        plugins: List[TrainerPlugin] = [],
        **kwargs,
    ) -> dict:
        """Trains any class that implements the flair.nn.Model interface.

        Args:
            base_path: Main path to which all output during training is logged and models are saved
            learning_rate (float): The learning rate of the optimizer
            decoder_learning_rate (Optional[float]): Optional, if set, the decoder is trained with a separate learning rate
            mini_batch_size (int): Size of mini-batches during training
            eval_batch_size (int): Size of mini-batches during evaluation
            mini_batch_chunk_size (int): If mini-batches are larger than this number, they get broken down into chunks of
                this size for processing purposes
            max_epochs (int): Maximum number of epochs to train. Terminates training if this number is surpassed.
            optimizer: The optimizer to use (typically SGD or Adam)
            train_with_dev (bool): If True, the data from dev split is added to the training data
            train_with_test (bool): If True, the data from test split is added to the training data
            main_evaluation_metric: The metric to optimize (often micro-average or macro-average F1-score, or accuracy)
            monitor_test (bool): If True, test data is evaluated at end of each epoch
            monitor_train_sample: Set this to evaluate on a sample of the train data at the end of each epoch.
                If you set an int, it will sample this many sentences to evaluate on. If you set a float, it will sample
                a percentage of data points from train.
            max_grad_norm (Optional[float]): If not None, gradients are clipped to this value before an optimizer.step is
                called.
            use_final_model_for_eval (bool): If True, the final model is used for the final evaluation. If False, the
                model from the best epoch as determined by main_evaluation_metric is used for the final evaluation.
            gold_label_dictionary_for_eval: Set to force evaluation to use a particular label dictionary
            exclude_labels: Optionally define a list of labels to exclude from the evaluation
            sampler: You can pass a data sampler here for special sampling of data.
            shuffle: If True, data is shuffled during training
            shuffle_first_epoch: If True, data is shuffled during the first epoch of training
            embeddings_storage_mode: One of 'none' (all embeddings are deleted and freshly recomputed),
                'cpu' (embeddings stored on CPU) or 'gpu' (embeddings stored on GPU)
            epoch: The starting epoch (normally 0 but could be higher if you continue training model)
            save_final_model: If True, the final model is saved at the end of training.
            save_optimizer_state (bool): If True, the optimizer state is saved alongside the model
            save_model_each_k_epochs: Each k epochs, a model state will be written out. If set to '5', a model will
                be saved each 5 epochs. Default is 0 which means no model saving.
            create_file_logs (bool): If True, logging output is written to a file
            create_loss_file (bool): If True, a loss file logging output is created
            use_amp (bool): If True, uses the torch automatic mixed precision
            write_weights (bool): If True, write weights to weights.txt on each batch logging event.
            plugins: Any additional plugins you want to pass to the trainer
            **kwargs: Additional arguments, for instance for the optimizer

        Returns:
        -------
        dict: A dictionary with at least the key "test_score" containing the final evaluation score. Some plugins
                add additional information to this dictionary, such as the :class:`MetricHistoryPlugin`
        """
        # Create output folder
        base_path = Path(base_path)
        base_path.mkdir(exist_ok=True, parents=True)

        # === START BLOCK: ACTIVATE PLUGINS === #
        # We first activate all optional plugins. These take care of optional functionality such as various
        # logging techniques and checkpointing

        for plugin in plugins:
            plugin.attach_to(self)

        # log file plugin
        if create_file_logs:
            LogFilePlugin(base_path=base_path).attach_to(self)

        # loss file plugin
        if create_loss_file:
            LossFilePlugin(base_path=base_path, epoch=epoch).attach_to(self)

        # plugin for writing weights
        if write_weights:
            WeightExtractorPlugin(base_path=base_path).attach_to(self)

        # plugin for checkpointing
        if save_model_each_k_epochs > 0:
            CheckpointPlugin(
                save_model_each_k_epochs=save_model_each_k_epochs,
                save_optimizer_state=save_optimizer_state,
                base_path=base_path,
            ).attach_to(self)

        # === END BLOCK: ACTIVATE PLUGINS === #

        # derive parameters the function was called with (or defaults)
        local_variables = locals()
        training_parameters = {
            parameter: local_variables[parameter] for parameter in signature(self.train_custom).parameters
        }
        training_parameters.update(kwargs)

        # initialize model card with these parameters
        self.model.model_card = self._initialize_model_card(**training_parameters)

        # Prepare training data and get dataset size
        train_data = self._get_train_data(train_with_dev=train_with_dev, train_with_test=train_with_test)
        dataset_size = _len_dataset(train_data)
        parameters = {"dataset_size": dataset_size, **training_parameters}

        # determine what splits (train, dev, test) to evaluate
        evaluation_splits = {}
        if not train_with_dev and self.corpus.dev:
            evaluation_splits["dev"] = self.corpus.dev
        if self.corpus.test and monitor_test:
            evaluation_splits["test"] = self.corpus.test
        if monitor_train_sample > 0.0:
            evaluation_splits["train_sample"] = self._sample_train_split(monitor_train_sample)

        # determine how to determine best model and whether to save it
        determine_best_epoch_using_dev_score = not train_with_dev and self.corpus.dev
        best_epoch_score = 0 if determine_best_epoch_using_dev_score else float("inf")
        save_best_model = not train_with_dev and not use_final_model_for_eval

        # instantiate the optimizer
        kwargs["lr"] = learning_rate
        if decoder_learning_rate:
            params = [
                {
                    "params": [param for name, param in self.model.named_parameters() if "embeddings" not in name],
                    "lr": decoder_learning_rate,
                },
                {
                    "params": [param for name, param in self.model.named_parameters() if "embeddings" in name],
                    "lr": learning_rate,
                },
            ]
            self.optimizer = optimizer(params=params, **kwargs)
            log.info(
                f"Modifying learning rate to {decoder_learning_rate} for the following "
                f"parameters: {[name for name, param in self.model.named_parameters() if 'embeddings' not in name]}"
            )
        else:
            self.optimizer = optimizer(params=self.model.parameters(), **kwargs)

        # initialize sampler if provided
        if sampler is not None:
            # init with default values if only class is provided
            if inspect.isclass(sampler):
                sampler = sampler()
            # set dataset to sample from
            sampler.set_dataset(train_data)
            shuffle = False

        # this field stores the names of all dynamic embeddings in the model (determined after first forward pass)
        dynamic_embeddings = None

        # Sanity checks
        assert len(train_data) > 0
        if epoch >= max_epochs:
            log.warning(f"Starting at epoch {epoch + 1}/{max_epochs}. No training will be done.")
        if epoch == 0:
            self.check_for_and_delete_previous_best_models(base_path)

        # -- AmpPlugin -> wraps with AMP
        # -- AnnealingPlugin -> initialize schedulers (requires instantiated optimizer)
        self.dispatch("after_setup", **parameters)

        scaler = torch.cuda.amp.GradScaler(enabled=use_amp and flair.device.type != "cpu")

        final_eval_info = (
            "model after last epoch (final-model.pt)"
            if use_final_model_for_eval
            else "model from best epoch (best-model.pt)"
        )

        log_line(log)
        log.info(f'Model: "{self.model}"')
        log_line(log)
        log.info(f"{self.corpus}")
        log_line(log)
        log.info(f"Train:  {len(train_data)} sentences")
        log.info(f"        (train_with_dev={train_with_dev}, train_with_test={train_with_test})")
        log_line(log)
        log.info("Training Params:")
        log.info(
            f' - learning_rate: "{learning_rate}" '
            f'{"(decoder: " + str(decoder_learning_rate) + ")" if decoder_learning_rate else ""}'
        )
        log.info(f' - mini_batch_size: "{mini_batch_size}"')
        log.info(f' - max_epochs: "{max_epochs}"')
        log.info(f' - shuffle: "{shuffle}"')
        log_line(log)
        log.info("Plugins:")
        for plugin in plugins:
            log.info(" - " + str(plugin))
        log_line(log)
        log.info(f"Final evaluation on {final_eval_info}")
        log.info(f' - metric: "{main_evaluation_metric}"')
        log_line(log)
        log.info("Computation:")
        log.info(f" - compute on device: {flair.device}")
        log.info(f" - embedding storage: {embeddings_storage_mode}")
        log_line(log)
        log.info(f'Model training base path: "{base_path}"')
        log_line(log)

        # At any point you can hit Ctrl + C to break out of training early.
        try:
            total_train_samples = 0

            for epoch in range(epoch + 1, max_epochs + 1):
                log_line(log)

                # - SchedulerPlugin -> load state for anneal_with_restarts, batch_growth_annealing, logic for early stopping
                # - LossFilePlugin -> get the current epoch for loss file logging
                self.dispatch("before_training_epoch", epoch=epoch)
                self.model.model_card["training_parameters"]["epoch"] = epoch  # type: ignore[index]

                lr_info, momentum_info = self._get_current_lr_and_momentum(epoch)

                # if shuffle_first_epoch==False, the first epoch is not shuffled
                shuffle_data_this_epoch = shuffle
                if not shuffle_first_epoch and epoch == 1:
                    shuffle_data_this_epoch = False

                batch_loader = DataLoader(
                    train_data,
                    batch_size=mini_batch_size,
                    shuffle=shuffle_data_this_epoch,
                    sampler=sampler,
                )

                self.model.train()

                epoch_train_loss: float = 0.0
                epoch_train_samples: int = 0

                epoch_start_time = time.time()

                # log infos on training progress every `log_modulo` batches
                log_modulo = max(1, int(len(batch_loader) / 10))

                # process mini-batches
                for batch_no, batch in enumerate(batch_loader):
                    # zero the gradients on the model and optimizer
                    self.model.zero_grad()
                    self.optimizer.zero_grad()

                    batch_train_loss = 0.0
                    batch_train_samples = 0

                    batch_kw = {
                        "batch_no": batch_no,
                        "batch": batch,
                        "total_number_of_batches": len(batch_loader),
                        "epoch": epoch,
                    }

                    self.dispatch("before_training_batch", **batch_kw)

                    batch_steps = self.get_batch_steps(batch, mini_batch_chunk_size=mini_batch_chunk_size)

                    # forward and backward for batch
                    for batch_step in batch_steps:
                        # forward pass
                        with torch.autocast(device_type=flair.device.type, enabled=use_amp):
                            loss, datapoint_count = self.model.forward_loss(batch_step)

                        batch_train_samples += datapoint_count
                        batch_train_loss += loss.item()

                        self._backward(scaler.scale(loss))

                        # identify dynamic embeddings (always deleted) on first sentence
                        if dynamic_embeddings is None:
                            dynamic_embeddings = identify_dynamic_embeddings(batch)

                        # depending on memory mode, embeddings are moved to CPU, GPU or deleted
                        store_embeddings(batch_step, embeddings_storage_mode, dynamic_embeddings)

                    self.dispatch("before_training_optimizer_step", **batch_kw)

                    # do the optimizer step
                    scaler.unscale_(self.optimizer)
                    if max_grad_norm is not None:
                        torch.nn.utils.clip_grad_norm_(self.model.parameters(), max_grad_norm)
                    scale_before = scaler.get_scale()
                    scaler.step(self.optimizer)
                    scaler.update()
                    scale_after = scaler.get_scale()
                    batch_kw["optimizer_was_run"] = scale_before <= scale_after

                    if batch_train_samples > 0:
                        train_loss = batch_train_loss / batch_train_samples
                        self._record(MetricRecord.scalar(("train", "batch_loss"), train_loss, total_train_samples))

                        epoch_train_loss += batch_train_loss
                        epoch_train_samples += batch_train_samples

                    if (batch_no + 1) % log_modulo == 0:
                        intermittent_loss = (
                            epoch_train_loss / epoch_train_samples
                            if epoch_train_samples > 0
                            else epoch_train_samples / (batch_no + 1)
                        )

                        current_time = time.time()

                        lr_info, momentum_info = self._get_current_lr_and_momentum(epoch)
                        log.info(
                            f"epoch {epoch}"
                            f" - iter {batch_no + 1}/{len(batch_loader)}"
                            f" - loss {intermittent_loss:.8f}"
                            f" - time (sec): {(current_time - epoch_start_time):.2f}"
                            f" - samples/sec: {epoch_train_samples / (current_time - epoch_start_time):.2f}"
                            f"{lr_info}{momentum_info}"
                        )

                    # - SchedulerPlugin -> do the scheduler step if one-cycle or linear decay
                    # - WeightExtractorPlugin -> extracts weights
                    self.dispatch("after_training_batch", **batch_kw)

                train_loss = epoch_train_loss / epoch_train_samples
                self._record(MetricRecord.scalar(("train", "loss"), train_loss, epoch))

                total_train_samples += epoch_train_samples

                log_line(log)
                log.info(f"EPOCH {epoch} done: loss {train_loss:.4f}{lr_info}")

                # - CheckpointPlugin -> executes save_model_each_k_epochs
                # - SchedulerPlugin -> log bad epochs
                self.dispatch("after_training_epoch", epoch=epoch)

                self.model.eval()

                # Determine if this is the best model or if we need to anneal
                current_epoch_has_best_model_so_far = False
                validation_scores: tuple

                for evaluation_split, evaluation_split_data in evaluation_splits.items():
                    eval_result = self.model.evaluate(
                        evaluation_split_data,
                        out_path=base_path / f"{evaluation_split}.tsv",
                        mini_batch_size=eval_batch_size,
                        exclude_labels=exclude_labels,
                        main_evaluation_metric=main_evaluation_metric,
                        gold_label_dictionary=gold_label_dictionary_for_eval,
                        embedding_storage_mode=embeddings_storage_mode,
                        gold_label_type=self.model.label_type,
                        gold_label_dictionary_for_eval=gold_label_dictionary_for_eval,
                    )

                    # log results
                    log.info(
                        f"{evaluation_split.upper()} : loss {eval_result.loss}"
                        f" - {main_evaluation_metric[1]}"
                        f" ({main_evaluation_metric[0]})"
                        f"  {round(eval_result.main_score, 4)}"
                    )

                    # depending on memory mode, embeddings are moved to CPU, GPU or deleted
                    store_embeddings(evaluation_split_data, embeddings_storage_mode)

                    self._publish_eval_result(eval_result, evaluation_split, global_step=epoch)

                    # use DEV split to determine if this is the best model so far
                    if determine_best_epoch_using_dev_score and evaluation_split == "dev":
                        validation_scores = eval_result.main_score, eval_result.loss

                        if eval_result.main_score > best_epoch_score:
                            current_epoch_has_best_model_so_far = True
                            best_epoch_score = eval_result.main_score

                # if not using DEV score, determine best model using train loss
                if not determine_best_epoch_using_dev_score:
                    validation_scores = (train_loss,)

                    if epoch_train_loss < best_epoch_score:
                        current_epoch_has_best_model_so_far = True
                        best_epoch_score = train_loss

                # - LossFilePlugin -> somehow prints all relevant metrics
                # - AnnealPlugin -> scheduler step
                self.dispatch(
                    "after_evaluation",
                    epoch=epoch,
                    current_model_is_best=current_epoch_has_best_model_so_far,
                    validation_scores=validation_scores,
                )

                if save_best_model and current_epoch_has_best_model_so_far:
                    log.info("saving best model")
                    self.model.save(base_path / "best-model.pt", checkpoint=save_optimizer_state)

            # - SWAPlugin -> restores SGD weights from SWA
            self.dispatch("after_training_loop")

            # if we do not use dev data for model selection, save final model
            if save_final_model:
                self.model.save(base_path / "final-model.pt", checkpoint=save_optimizer_state)

        except KeyboardInterrupt:
            log_line(log)
            log.info("Exiting from training early.")

            self.dispatch("training_interrupt")  # TODO: no plugin calls this event

            if save_final_model:
                log.info("Saving model ...")
                self.model.save(base_path / "final-model.pt", checkpoint=save_optimizer_state)
<<<<<<< HEAD
                log.info("Done.")
=======
            log.info("Done.")
>>>>>>> 1795ac80

        except TrainingInterrupt as exc:
            log_line(log)
            log.info(str(exc))
            log_line(log)
            self.dispatch("training_interrupt")  # TODO: no plugin calls this event

            if save_final_model:
                log.info("Saving model ...")
                self.model.save(base_path / "final-model.pt", checkpoint=save_optimizer_state)
<<<<<<< HEAD
                log.info("Done.")
=======
            log.info("Done.")
>>>>>>> 1795ac80

        except Exception:
            self.dispatch("_training_exception")
            raise
        finally:
            # TensorboardLogger -> closes writer
            self.dispatch("_training_finally")

        # test best model if test data is present
        if self.corpus.test and not train_with_test:
            log_line(log)

            self.model.eval()

            if (base_path / "best-model.pt").exists():
                log.info("Loading model from best epoch ...")
                self.model.load_state_dict(self.model.load(base_path / "best-model.pt").state_dict())
            else:
                log.info("Testing using last state of model ...")

            test_results = self.model.evaluate(
                self.corpus.test,
                gold_label_type=self.model.label_type,
                mini_batch_size=eval_batch_size,
                out_path=base_path / "test.tsv",
                embedding_storage_mode="none",
                main_evaluation_metric=main_evaluation_metric,
                gold_label_dictionary=gold_label_dictionary_for_eval,
                exclude_labels=exclude_labels,
                return_loss=False,
            )

            log.info(test_results.detailed_results)
            log_line(log)

            # get and return the final test score of best model
            self.return_values["test_score"] = test_results.main_score

        else:
            self.return_values["test_score"] = 0
            log.info("Test data not provided setting final score to 0")

        # MetricHistoryPlugin -> stores the loss history in return_values
        self.dispatch("after_training")

        # Store return values, as they will be erased by reset_training_attributes
        return_values = self.return_values

        self.reset_training_attributes()

        return return_values

    def _get_current_lr_and_momentum(self, epoch):
        current_learning_rate = [group["lr"] for group in self.optimizer.param_groups]
        momentum = [group["momentum"] if "momentum" in group else 0 for group in self.optimizer.param_groups]
        lr_info = " - lr: " + ",".join([f"{m:.6f}" for m in current_learning_rate])
        momentum_info = " - momentum: " + ",".join([f"{m:.6f}" for m in momentum])
        self._record(MetricRecord.scalar_list("learning_rate", current_learning_rate, epoch))
        self._record(MetricRecord.scalar_list(("optimizer", "momentum"), momentum, epoch))
        return lr_info, momentum_info

    def _sample_train_split(self, monitor_train_sample):
        train_part_size = 0
        if isinstance(monitor_train_sample, float):
            train_part_size = int(_len_dataset(self.corpus.train) * monitor_train_sample)
        if isinstance(monitor_train_sample, int):
            train_part_size = monitor_train_sample
        assert train_part_size > 0
        # get a random sample of training sentences
        train_part_indices = list(range(_len_dataset(self.corpus.train)))
        random.shuffle(train_part_indices)
        train_part_indices = train_part_indices[:train_part_size]
        train_part = torch.utils.data.dataset.Subset(self.corpus.train, train_part_indices)
        return train_part

    def _flat_dict_items(self, d, composite_key=()):
        for key, value in d.items():
            key = (*composite_key, key) if isinstance(key, str) else composite_key + tuple(key)

            if isinstance(value, dict):
                yield from self._flat_dict_items(value, composite_key=key)
            else:
                yield key, value

    def _publish_eval_result(self, result, prefix=(), **kw):
        for key, value in self._flat_dict_items(result.scores, composite_key=MetricName(prefix)):
            try:
                self._record(MetricRecord.scalar(name=key, value=float(value), **kw))
            except TypeError:
                if isinstance(value, list):
                    self._record(MetricRecord.scalar_list(name=key, value=value, **kw))
                elif isinstance(value, torch.Tensor):
                    self._record(MetricRecord.histogram(name=key, value=value, **kw))
                else:
                    value = str(value)
                    self._record(MetricRecord.string(name=key, value=value, **kw))

        self._record(MetricRecord.string(name=MetricName(prefix) + "score", value=result.main_score, **kw))

        self._record(
            MetricRecord.string(name=MetricName(prefix) + "detailed_result", value=result.detailed_results, **kw)
        )

    def _initialize_model_card(self, **training_parameters):
        """Initializes model card with library versions and parameters.

        :param training_parameters:
        :return:
        """
        # create a model card for this model with Flair and PyTorch version
        model_card = {
            "flair_version": flair.__version__,
            "pytorch_version": torch.__version__,
        }

        # record Transformers version if library is loaded
        try:
            import transformers

            model_card["transformers_version"] = transformers.__version__
        except ImportError:
            pass

        # remember all parameters used in train() call
        model_card["training_parameters"] = {
            k: str(v) if isinstance(v, Path) else v for k, v in training_parameters.items()
        }

        plugins = [plugin.__class__ for plugin in model_card["training_parameters"]["plugins"]]
        model_card["training_parameters"]["plugins"] = plugins

        return model_card

    def _record(self, metric):
        self.dispatch("metric_recorded", metric)<|MERGE_RESOLUTION|>--- conflicted
+++ resolved
@@ -724,11 +724,7 @@
             if save_final_model:
                 log.info("Saving model ...")
                 self.model.save(base_path / "final-model.pt", checkpoint=save_optimizer_state)
-<<<<<<< HEAD
-                log.info("Done.")
-=======
             log.info("Done.")
->>>>>>> 1795ac80
 
         except TrainingInterrupt as exc:
             log_line(log)
@@ -739,11 +735,7 @@
             if save_final_model:
                 log.info("Saving model ...")
                 self.model.save(base_path / "final-model.pt", checkpoint=save_optimizer_state)
-<<<<<<< HEAD
-                log.info("Done.")
-=======
             log.info("Done.")
->>>>>>> 1795ac80
 
         except Exception:
             self.dispatch("_training_exception")
