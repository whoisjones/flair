--- conflicted
+++ resolved
@@ -615,16 +615,9 @@
 
     @classmethod
     def _init_model_with_state_dict(cls, state, **kwargs):
-<<<<<<< HEAD
-        if state["use_crf"]:
-            if "transitions" in state["state_dict"]:
-                state["state_dict"]["crf.transitions"] = state["state_dict"]["transitions"]
-                del state["state_dict"]["transitions"]
-=======
         if state["use_crf"] and "transitions" in state["state_dict"]:
             state["state_dict"]["crf.transitions"] = state["state_dict"]["transitions"]
             del state["state_dict"]["transitions"]
->>>>>>> ddf3bb3e
 
         return super()._init_model_with_state_dict(
             state,
@@ -1040,61 +1033,4 @@
     def load(cls, model_path: Union[str, Path, Dict[str, Any]]) -> "SequenceTagger":
         from typing import cast
 
-<<<<<<< HEAD
-        # load each model
-        for model_name in model_names:
-            model = SequenceTagger.load(model_name)
-
-            # check if the same embeddings were already loaded previously
-            # if the model uses StackedEmbedding, make a new stack with previous objects
-            if type(model.embeddings) == StackedEmbeddings:
-                # sort embeddings by key alphabetically
-                new_stack = []
-                d = model.embeddings.get_named_embeddings_dict()
-                import collections
-
-                od = collections.OrderedDict(sorted(d.items()))
-
-                for k, embedding in od.items():
-                    # check previous embeddings and add if found
-                    embedding_found = False
-                    for previous_model in models:
-                        # only re-use static embeddings
-                        if not embedding.static_embeddings:
-                            continue
-
-                        if embedding.name in previous_model.embeddings.get_named_embeddings_dict():
-                            previous_embedding = previous_model.embeddings.get_named_embeddings_dict()[embedding.name]
-                            previous_embedding.name = previous_embedding.name[2:]
-                            new_stack.append(previous_embedding)
-                            embedding_found = True
-                            break
-
-                    # if not found, use existing embedding
-                    if not embedding_found:
-                        embedding.name = embedding.name[2:]
-                        new_stack.append(embedding)
-
-                # initialize new stack
-                model.embeddings = None
-                model.embeddings = StackedEmbeddings(new_stack)
-
-            else:
-                # of the model uses regular embedding, re-load if previous version found
-                if not model.embeddings.static_embeddings:
-                    for previous_model in models:
-                        if model.embeddings.name in previous_model.embeddings.get_named_embeddings_dict():
-                            previous_embedding = previous_model.embeddings.get_named_embeddings_dict()[
-                                model.embeddings.name
-                            ]
-                            if not previous_embedding.static_embeddings:
-                                model.embeddings = previous_embedding
-                                break
-
-            taggers[model_name] = model
-            models.append(model)
-
-        return cls(taggers)
-=======
-        return cast("SequenceTagger", super().load(model_path=model_path))
->>>>>>> ddf3bb3e
+        return cast("SequenceTagger", super().load(model_path=model_path))