import logging
from pathlib import Path
from typing import Any, Dict, List, Union

import torch

import flair.nn
from flair.data import Dictionary, Sentence, Span, Token
from flair.embeddings import TokenEmbeddings

log = logging.getLogger("flair")


<<<<<<< HEAD
class WordTagger(flair.nn.DefaultClassifier[Sentence, Token]):
    """This is a simple class of models that tags individual words in text."""
=======
class TokenClassifier(flair.nn.DefaultClassifier[Sentence, Token]):
    """
    This is a simple class of models that tags individual words in text.
    """
>>>>>>> 95ca3225

    def __init__(
        self,
        embeddings: TokenEmbeddings,
        label_dictionary: Dictionary,
        label_type: str,
        span_encoding: str = "BIOES",
        **classifierargs,
    ):
<<<<<<< HEAD
        """Initializes a WordTagger.

=======
        """
        Initializes a TokenClassifier
>>>>>>> 95ca3225
        :param embeddings: word embeddings used in tagger
        :param tag_dictionary: dictionary of tags you want to predict
        :param tag_type: string identifier for tag type
        """
        # if the classifier predicts BIO/BIOES span labels, the internal label dictionary must be computed
        if label_dictionary.span_labels:
            internal_label_dictionary = self._create_internal_label_dictionary(label_dictionary, span_encoding)
        else:
            internal_label_dictionary = label_dictionary

        super().__init__(
            embeddings=embeddings,
            label_dictionary=internal_label_dictionary,
            final_embedding_size=embeddings.embedding_length,
            **classifierargs,
        )

        # fields in case this is a span-prediction problem
        self.span_prediction_problem = self._determine_if_span_prediction_problem(internal_label_dictionary)
        self.span_encoding = span_encoding

        # the label type
        self._label_type: str = label_type

        # all parameters will be pushed internally to the specified device
        self.to(flair.device)

    def _create_internal_label_dictionary(self, label_dictionary, span_encoding):
        internal_label_dictionary = Dictionary(add_unk=False)
        for label in label_dictionary.get_items():
            if label == "<unk>":
                continue
            internal_label_dictionary.add_item("O")
            if span_encoding == "BIOES":
                internal_label_dictionary.add_item("S-" + label)
                internal_label_dictionary.add_item("B-" + label)
                internal_label_dictionary.add_item("E-" + label)
                internal_label_dictionary.add_item("I-" + label)
            if span_encoding == "BIO":
                internal_label_dictionary.add_item("B-" + label)
                internal_label_dictionary.add_item("I-" + label)

        return internal_label_dictionary

    def _determine_if_span_prediction_problem(self, dictionary: Dictionary) -> bool:
        for item in dictionary.get_items():
            if item.startswith("B-") or item.startswith("S-") or item.startswith("I-"):
                return True
        return False

    def _get_state_dict(self):
        model_state = {
            **super()._get_state_dict(),
            "embeddings": self.embeddings.save_embeddings(use_state_dict=False),
            "label_dictionary": self.label_dictionary,
            "label_type": self.label_type,
        }
        return model_state

    @classmethod
    def _init_model_with_state_dict(cls, state, **kwargs):
        return super()._init_model_with_state_dict(
            state,
            embeddings=state.get("embeddings"),
            label_dictionary=state.get("label_dictionary"),
            label_type=state.get("label_type"),
            **kwargs,
        )

    def _get_embedding_for_data_point(self, prediction_data_point: Token) -> torch.Tensor:
        names = self.embeddings.get_names()
        return prediction_data_point.get_embedding(names)

    def _get_data_points_from_sentence(self, sentence: Sentence) -> List[Token]:
        # special handling during training if this is a span prediction problem
        if self.training and self.span_prediction_problem:
            for token in sentence.tokens:
                token.set_label(self.label_type, "O")
            for span in sentence.get_spans(self.label_type):
                span_label = span.get_label(self.label_type).value
                if len(span) == 1:
                    span.tokens[0].set_label(self.label_type, "S-" + span_label)
                else:
                    for token in span.tokens:
                        token.set_label(self.label_type, "I-" + span_label)
                    span.tokens[0].set_label(self.label_type, "B-" + span_label)
                    span.tokens[-1].set_label(self.label_type, "E-" + span_label)

        return sentence.tokens

    def _post_process_batch_after_prediction(self, batch, label_name):
        if self.span_prediction_problem:
            for sentence in batch:
                start = -1
                for token in sentence:
                    label = token.get_label(label_name).value
                    if label.startswith("S-"):
                        sentence[token.idx - 1 : token.idx].set_label(label_name, label[2:])
                    if label.startswith("B-"):
                        start = token.idx
                    if label.startswith("E-") and start != -1:
                        sentence[start - 1 : token.idx].set_label(label_name, label[2:])
                        start = -1
                    token.remove_labels(label_name)
                    token.remove_labels(self.label_type)

    @property
    def label_type(self):
        return self._label_type

    def _print_predictions(self, batch, gold_label_type):
        lines = []
        if self.span_prediction_problem:
            for datapoint in batch:
                # all labels default to "O"
                for token in datapoint:
                    token.set_label("gold_bio", "O")
                    token.set_label("predicted_bio", "O")

                # set gold token-level
                for gold_label in datapoint.get_labels(gold_label_type):
                    gold_span: Span = gold_label.data_point
                    prefix = "B-"
                    for token in gold_span:
                        token.set_label("gold_bio", prefix + gold_label.value)
                        prefix = "I-"

                # set predicted token-level
                for predicted_label in datapoint.get_labels("predicted"):
                    predicted_span: Span = predicted_label.data_point
                    prefix = "B-"
                    for token in predicted_span:
                        token.set_label("predicted_bio", prefix + predicted_label.value)
                        prefix = "I-"

                # now print labels in CoNLL format
                for token in datapoint:
                    eval_line = (
                        f"{token.text} "
                        f"{token.get_label('gold_bio').value} "
                        f"{token.get_label('predicted_bio').value}\n"
                    )
                    lines.append(eval_line)
                lines.append("\n")

        else:
            for datapoint in batch:
                # print labels in CoNLL format
                for token in datapoint:
                    eval_line = (
                        f"{token.text} "
                        f"{token.get_label(gold_label_type).value} "
                        f"{token.get_label('predicted').value}\n"
                    )
                    lines.append(eval_line)
                lines.append("\n")
        return lines

    @classmethod
    def load(cls, model_path: Union[str, Path, Dict[str, Any]]) -> "TokenClassifier":
        from typing import cast

        return cast("TokenClassifier", super().load(model_path=model_path))<|MERGE_RESOLUTION|>--- conflicted
+++ resolved
@@ -11,15 +11,10 @@
 log = logging.getLogger("flair")
 
 
-<<<<<<< HEAD
-class WordTagger(flair.nn.DefaultClassifier[Sentence, Token]):
-    """This is a simple class of models that tags individual words in text."""
-=======
 class TokenClassifier(flair.nn.DefaultClassifier[Sentence, Token]):
     """
     This is a simple class of models that tags individual words in text.
     """
->>>>>>> 95ca3225
 
     def __init__(
         self,
@@ -29,13 +24,8 @@
         span_encoding: str = "BIOES",
         **classifierargs,
     ):
-<<<<<<< HEAD
-        """Initializes a WordTagger.
-
-=======
         """
         Initializes a TokenClassifier
->>>>>>> 95ca3225
         :param embeddings: word embeddings used in tagger
         :param tag_dictionary: dictionary of tags you want to predict
         :param tag_type: string identifier for tag type
