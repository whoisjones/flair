import logging
from typing import List, Optional

import torch

import flair
from flair.data import Dictionary, Sentence
from flair.embeddings import Embeddings
from flair.nn.distance import (
    CosineDistance,
    EuclideanDistance,
    HyperbolicDistance,
    LogitCosineDistance,
    NegativeScaledDotProduct,
)
from flair.training_utils import store_embeddings

logger = logging.getLogger("flair")


class PrototypicalDecoder(torch.nn.Module):
    def __init__(
        self,
        num_prototypes: int,
        embeddings_size: int,
        prototype_size: Optional[int] = None,
        distance_function: str = "euclidean",
        use_radius: Optional[bool] = False,
        min_radius: Optional[int] = 0,
        unlabeled_distance: Optional[float] = None,
        unlabeled_idx: Optional[int] = None,
        learning_mode: Optional[str] = "joint",
        normal_distributed_initial_prototypes: bool = False,
<<<<<<< HEAD
    ):
=======
    ) -> None:
>>>>>>> ddf3bb3e
        super().__init__()

        if not prototype_size:
            prototype_size = embeddings_size

        self.prototype_size = prototype_size

        # optional metric space decoder if prototypes have different length than embedding
        self.metric_space_decoder: Optional[torch.nn.Linear] = None
        if prototype_size != embeddings_size:
            self.metric_space_decoder = torch.nn.Linear(embeddings_size, prototype_size)
            torch.nn.init.xavier_uniform_(self.metric_space_decoder.weight)

        # create initial prototypes for all classes (all initial prototypes are a vector of all 1s)
        self.prototype_vectors = torch.nn.Parameter(torch.ones(num_prototypes, prototype_size), requires_grad=True)

        # if set, create initial prototypes from normal distribution
        if normal_distributed_initial_prototypes:
            self.prototype_vectors = torch.nn.Parameter(torch.normal(torch.zeros(num_prototypes, prototype_size)))

        # if set, use a radius
        self.prototype_radii: Optional[torch.nn.Parameter] = None
        if use_radius:
            self.prototype_radii = torch.nn.Parameter(torch.ones(num_prototypes), requires_grad=True)

        self.min_radius = min_radius
        self.learning_mode = learning_mode

        assert (unlabeled_idx is None) == (
            unlabeled_distance is None
        ), "'unlabeled_idx' and 'unlabeled_distance' should either both be set or both not be set."

        self.unlabeled_idx = unlabeled_idx
        self.unlabeled_distance = unlabeled_distance

        self._distance_function = distance_function

        self.distance: Optional[torch.nn.Module] = None
        if distance_function.lower() == "hyperbolic":
            self.distance = HyperbolicDistance()
        elif distance_function.lower() == "cosine":
            self.distance = CosineDistance()
        elif distance_function.lower() == "logit_cosine":
            self.distance = LogitCosineDistance()
        elif distance_function.lower() == "euclidean":
            self.distance = EuclideanDistance()
        elif distance_function.lower() == "dot_product":
            self.distance = NegativeScaledDotProduct()
        else:
            raise KeyError(f"Distance function {distance_function} not found.")

        # all parameters will be pushed internally to the specified device
        self.to(flair.device)

    @property
    def num_prototypes(self):
        return self.prototype_vectors.size(0)

    def forward(self, embedded):
        if self.learning_mode == "learn_only_map_and_prototypes":
            embedded = embedded.detach()

        # decode embeddings into prototype space
        encoded = self.metric_space_decoder(embedded) if self.metric_space_decoder is not None else embedded

        prot = self.prototype_vectors
        radii = self.prototype_radii

        if self.learning_mode == "learn_only_prototypes":
            encoded = encoded.detach()

        if self.learning_mode == "learn_only_embeddings_and_map":
            prot = prot.detach()

            if radii is not None:
                radii = radii.detach()

        distance = self.distance(encoded, prot)

        if radii is not None:
            distance /= self.min_radius + torch.nn.functional.softplus(radii)

        # if unlabeled distance is set, mask out loss to unlabeled class prototype
        if self.unlabeled_distance:
            distance[..., self.unlabeled_idx] = self.unlabeled_distance

        scores = -distance

        return scores


class LabelVerbalizerDecoder(torch.nn.Module):
    """A class for decoding labels using the idea of siamese networks / bi-encoders. This can be used for all classification tasks in flair.

    Args:
        label_encoder (flair.embeddings.TokenEmbeddings):
            The label encoder used to encode the labels into an embedding.
        label_dictionary (flair.data.Dictionary):
            The label dictionary containing the mapping between labels and indices.

    Attributes:
        label_encoder (flair.embeddings.TokenEmbeddings):
            The label encoder used to encode the labels into an embedding.
        label_dictionary (flair.data.Dictionary):
            The label dictionary containing the mapping between labels and indices.

    Methods:
        forward(self, label_embeddings: torch.Tensor, context_embeddings: torch.Tensor) -> torch.Tensor:
            Takes the label embeddings and context embeddings as input and returns a tensor of label scores.

    Examples:
        label_dictionary = corpus.make_label_dictionary("ner")
        label_encoder = TransformerWordEmbeddings('bert-base-ucnased')
        label_verbalizer_decoder = LabelVerbalizerDecoder(label_encoder, label_dictionary)
    """

    def __init__(self, label_embedding: Embeddings, label_dictionary: Dictionary):
        super().__init__()
        self.label_embedding = label_embedding
        self.verbalized_labels: List[Sentence] = self.verbalize_labels(label_dictionary)
        self.to(flair.device)

    @staticmethod
    def verbalize_labels(label_dictionary: Dictionary) -> List[Sentence]:
        """Takes a label dictionary and returns a list of sentences with verbalized labels.

        Args:
            label_dictionary (flair.data.Dictionary): The label dictionary to verbalize.

        Returns:
            A list of sentences with verbalized labels.

        Examples:
            label_dictionary = corpus.make_label_dictionary("ner")
            verbalized_labels = LabelVerbalizerDecoder.verbalize_labels(label_dictionary)
            print(verbalized_labels)
            [Sentence: "begin person", Sentence: "inside person", Sentence: "end person", Sentence: "single org", ...]
        """
        verbalized_labels = []
        for byte_label, idx in label_dictionary.item2idx.items():
            str_label = byte_label.decode("utf-8")
            if label_dictionary.span_labels:
                # verbalize BIOES labels
                if str_label == "O":
                    verbalized_labels.append("outside")
                elif str_label.startswith("B-"):
                    verbalized_labels.append("begin " + str_label.split("-")[1])
                elif str_label.startswith("I-"):
                    verbalized_labels.append("inside " + str_label.split("-")[1])
                elif str_label.startswith("E-"):
                    verbalized_labels.append("ending " + str_label.split("-")[1])
                elif str_label.startswith("S-"):
                    verbalized_labels.append("single " + str_label.split("-")[1])
                # if label is not BIOES, use label itself
                else:
                    verbalized_labels.append(str_label)
            else:
                verbalized_labels.append(str_label)
        return list(map(Sentence, verbalized_labels))

    def forward(self, inputs: torch.Tensor) -> torch.Tensor:
        """Forward pass of the label verbalizer decoder.

        Args:
            inputs (torch.Tensor): The input tensor.

        Returns:
            The scores of the decoder.

        Raises:
            RuntimeError: If an unknown decoding type is specified.
        """
        if self.training or not self.label_embedding._everything_embedded(self.verbalized_labels):
            self.label_embedding.embed(self.verbalized_labels)

        label_tensor = torch.stack([label.get_embedding() for label in self.verbalized_labels])

        if self.training:
            store_embeddings(self.verbalized_labels, "none")

        scores = torch.mm(inputs, label_tensor.T)

        return scores<|MERGE_RESOLUTION|>--- conflicted
+++ resolved
@@ -31,11 +31,7 @@
         unlabeled_idx: Optional[int] = None,
         learning_mode: Optional[str] = "joint",
         normal_distributed_initial_prototypes: bool = False,
-<<<<<<< HEAD
-    ):
-=======
     ) -> None:
->>>>>>> ddf3bb3e
         super().__init__()
 
         if not prototype_size:
