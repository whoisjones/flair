--- conflicted
+++ resolved
@@ -343,14 +343,7 @@
 
                         else:
                             line_list = line.split("\t")
-<<<<<<< HEAD
-                            if line_list[7] not in [
-                                "_",
-                                "NIL",
-                            ]:  # line has wikidata link
-=======
                             if line_list[7] not in ["_", "NIL"]:  # line has wikidata link
->>>>>>> ddf3bb3e
                                 wikiname = qid_wikiname_dict[line_list[7]]
 
                                 annotation = line_list[1][:2] + wikiname if wikiname != "O" else "O"
@@ -490,13 +483,7 @@
                     testb_unprocessed_path,
                 ],
             ):
-<<<<<<< HEAD
-                with open(data_folder / name, "w", encoding="utf-8") as write, open(
-                    path, "r", encoding="utf-8"
-                ) as read:
-=======
                 with open(data_folder / name, "w", encoding="utf-8") as write, open(path, encoding="utf-8") as read:
->>>>>>> ddf3bb3e
                     for line in read:
                         line_list = line.split("\t")
                         if len(line_list) <= 4:
@@ -711,19 +698,6 @@
                                     # annotation from one annotator or two agreeing annotators
                                     write.write(token.text + "\t" + labels[0].value + "\n")
 
-<<<<<<< HEAD
-                                else:  # annotations from two annotators
-                                    if labels[0].value == labels[1].value:  # annotators agree
-                                        write.write(token.text + "\t" + labels[0].value + "\n")
-
-                                    else:  # annotators disagree: ignore or arbitrarily take first annotation
-                                        if ignore_disagreements:
-                                            write.write(token.text + "\tO\n")
-
-                                        else:
-                                            write.write(token.text + "\t" + labels[0].value + "\n")
-
-=======
                                 else:  # annotators disagree: ignore or arbitrarily take first annotation
                                     if ignore_disagreements:
                                         write.write(token.text + "\tO\n")
@@ -731,7 +705,6 @@
                                     else:
                                         write.write(token.text + "\t" + labels[0].value + "\n")
 
->>>>>>> ddf3bb3e
                             write.write("\n")  # empty line after each sentence
 
         super().__init__(
@@ -1160,13 +1133,6 @@
             if number_of_docs > 1:
                 txt_out.write("-DOCSTART-\n\n")
 
-<<<<<<< HEAD
-        for paragraph in document:
-            for sentence in paragraph:
-                for word in sentence:
-                    dictionary = word.attrib
-                    fields_of_word = [word.attrib[field] if (field in dictionary) else "O" for field in fields]
-=======
             for paragraph in document:
                 for sentence in paragraph:
                     for word in sentence:
@@ -1181,7 +1147,6 @@
                         for chunk in chunks[1:]:
                             # print(chunks)
                             txt_out.write(make_line(chunk, "I-", fields_of_word[1:]))
->>>>>>> ddf3bb3e
 
                     # empty line after each sentence
                     txt_out.write("\n")
